--- conflicted
+++ resolved
@@ -16,13 +16,9 @@
 * dedicated entity storage, in-place O(1) release/destroy for non-orphaned entities, out-of-sync model
 * entity-only and exclude-only views
 * custom allocators all over
-<<<<<<< HEAD
-* use ENTT_NOEXCEPT_IF as appropriate (ie make compressed_pair conditionally noexcept)
-* add test for maximum number of entities reached
-=======
 * remove storage::patch
 * consider removing ENTT_NOEXCEPT, use ENTT_NOEXCEPT_IF (or noexcept(...)) as appropriate in any case (ie make compressed_pair conditionally noexcept)
->>>>>>> f1169520
+* add test for maximum number of entities reached
 
 WIP:
 * add user data to type_info
