#ifndef ENTT_META_INTERNAL_HPP
#define ENTT_META_INTERNAL_HPP


#include <cstddef>
#include <functional>
#include <iterator>
#include <type_traits>
#include <utility>
#include "../core/attribute.h"
#include "../config/config.h"
#include "../core/fwd.hpp"
#include "../core/type_info.hpp"
#include "../core/type_traits.hpp"
#include "type_traits.hpp"


namespace entt {


class meta_any;
struct meta_handle;


/**
 * @cond TURN_OFF_DOXYGEN
 * Internal details not to be documented.
 */


namespace internal {


class meta_storage {
<<<<<<< HEAD
    enum class operation { COPY, MOVE, DTOR };

    using storage_type = std::aligned_storage_t<sizeof(void *), alignof(void *)>;
    using vtable_type = void(const operation, meta_storage &, void *);

    template<typename Type, typename = void>
    struct type_traits {
        template<typename... Args>
        static void ctor(meta_storage &buffer, Args &&... args) {
            buffer.instance = new Type{std::forward<Args>(args)...};
            new (&buffer.storage) Type *{static_cast<Type *>(buffer.instance)};
        }

        static void vtable(const operation op, meta_storage &self, void *instance) {
            switch(op) {
            case operation::COPY:
                self.instance = new Type{std::as_const(*static_cast<Type *>(instance))};
                new (&self.storage) Type *{static_cast<Type *>(self.instance)};
                break;
            case operation::MOVE:
                new (&self.storage) Type *{static_cast<Type *>(instance)};
                self.instance = instance;
                break;
            case operation::DTOR:
                delete static_cast<Type *>(instance);
                break;
            }
        }
    };

    template<typename Type>
    struct type_traits<Type, std::enable_if_t<sizeof(Type) <= sizeof(void *) && std::is_nothrow_move_constructible_v<Type>>> {
        template<typename... Args>
        static void ctor(meta_storage &buffer, Args &&... args) {
            buffer.instance = new (&buffer.storage) Type{std::forward<Args>(args)...};
        }

        static void vtable(const operation op, meta_storage &self, void *instance) {
            switch(op) {
            case operation::COPY:
                self.instance = new (&self.storage) Type{std::as_const(*static_cast<Type *>(instance))};
                break;
            case operation::MOVE:
                self.instance = new (&self.storage) Type{std::move(*static_cast<Type *>(instance))};
                [[fallthrough]];
            case operation::DTOR:
                static_cast<Type *>(instance)->~Type();
                break;
            }
        }
    };
=======
    enum class operation { COPY, MOVE, DTOR, ADDR, REF };

    using storage_type = std::aligned_storage_t<sizeof(double[2]), alignof(double[2])>;
    using vtable_type = void *(const operation, const meta_storage &, meta_storage *);

    template<typename Type>
    static constexpr auto in_situ = sizeof(Type) <= sizeof(storage_type)
        && std::is_nothrow_move_constructible_v<Type> && std::is_nothrow_copy_constructible_v<Type>;

    template<typename Type>
    static void * basic_vtable(const operation op, const meta_storage &from, meta_storage *to) {
        if constexpr(std::is_void_v<Type>) {
            return nullptr;
        } else if constexpr(std::is_lvalue_reference_v<Type>) {
            switch(op) {
            case operation::REF:
                to->vtable = from.vtable;
                [[fallthrough]];
            case operation::COPY:
            case operation::MOVE:
                to->instance = from.instance;
                break;
            case operation::ADDR:
                return from.instance;
            case operation::DTOR:
                break;
            }
        } else if constexpr(in_situ<Type>) {
            auto *instance = std::launder(reinterpret_cast<Type *>(&const_cast<storage_type &>(from.storage)));

            switch(op) {
            case operation::COPY:
                new (&to->storage) Type{std::as_const(*instance)};
                break;
            case operation::MOVE:
                new (&to->storage) Type{std::move(*instance)};
                [[fallthrough]];
            case operation::DTOR:
                instance->~Type();
                break;
            case operation::ADDR:
                return instance;
            case operation::REF:
                to->vtable = basic_vtable<std::add_lvalue_reference_t<Type>>;
                to->instance = instance;
                break;
            }
        } else {
            switch(op) {
            case operation::COPY:
                to->instance = new Type{std::as_const(*static_cast<Type *>(from.instance))};
                break;
            case operation::MOVE:
                to->instance = from.instance;
                break;
            case operation::DTOR:
                delete static_cast<Type *>(from.instance);
                break;
            case operation::ADDR:
                return from.instance;
            case operation::REF:
                to->vtable = basic_vtable<std::add_lvalue_reference_t<Type>>;
                to->instance = from.instance;
                break;
            }
        }

        return nullptr;
    }
>>>>>>> ee650268

public:
    /*! @brief Default constructor. */
    meta_storage() ENTT_NOEXCEPT
<<<<<<< HEAD
        : storage{},
          vtable{},
=======
        : vtable{&basic_vtable<void>},
>>>>>>> ee650268
          instance{}
    {}

    template<typename Type, typename... Args>
    explicit meta_storage(std::in_place_type_t<Type>, [[maybe_unused]] Args &&... args)
        : vtable{&basic_vtable<Type>}
    {
        if constexpr(!std::is_void_v<Type>) {
<<<<<<< HEAD
            type_traits<Type>::ctor(*this, std::forward<Args>(args)...);
            vtable = &type_traits<Type>::vtable;
=======
            if constexpr(in_situ<Type>) {
                new (&storage) Type{std::forward<Args>(args)...};
            } else {
                instance = new Type{std::forward<Args>(args)...};
            }
>>>>>>> ee650268
        }
    }

    template<typename Type>
    meta_storage(std::reference_wrapper<Type> value)
        : vtable{&basic_vtable<std::add_lvalue_reference_t<Type>>},
          instance{&value.get()}
    {}

    template<typename Type, typename = std::enable_if_t<!std::is_same_v<std::remove_cv_t<std::remove_reference_t<Type>>, meta_storage>>>
    meta_storage(Type &&value)
        : meta_storage{std::in_place_type<std::remove_cv_t<std::remove_reference_t<Type>>>, std::forward<Type>(value)}
    {}

    meta_storage(const meta_storage &other)
        : meta_storage{}
    {
<<<<<<< HEAD
        if(vtable = other.vtable; vtable) {
            vtable(operation::COPY, *this, other.instance);
        } else {
            instance = other.instance;
        }
=======
        vtable = other.vtable;
        vtable(operation::COPY, other, this);
>>>>>>> ee650268
    }

    meta_storage(meta_storage &&other) ENTT_NOEXCEPT
        : meta_storage{}
    {
<<<<<<< HEAD
        if(vtable = other.vtable; vtable) {
            vtable(operation::MOVE, *this, other.instance);
            other.vtable = nullptr;
        } else {
            instance = other.instance;
        }
    }

    ~meta_storage() {
        if(vtable) {
            vtable(operation::DTOR, *this, instance);
        }
=======
        vtable = std::exchange(other.vtable, &basic_vtable<void>);
        vtable(operation::MOVE, other, this);
    }

    ~meta_storage() {
        vtable(operation::DTOR, *this, nullptr);
>>>>>>> ee650268
    }

    meta_storage & operator=(meta_storage other) {
        swap(*this, other);
        return *this;
    }

    [[nodiscard]] const void * data() const ENTT_NOEXCEPT {
        return vtable(operation::ADDR, *this, nullptr);
    }

    [[nodiscard]] void * data() ENTT_NOEXCEPT {
        return vtable(operation::ADDR, *this, nullptr);
    }

    template<typename Type, typename... Args>
    void emplace(Args &&... args) {
        *this = meta_storage{std::in_place_type<Type>, std::forward<Args>(args)...};
    }

    [[nodiscard]] meta_storage ref() const ENTT_NOEXCEPT {
        meta_storage other{};
        vtable(operation::REF, *this, &other);
        return other;
    }

    [[nodiscard]] explicit operator bool() const ENTT_NOEXCEPT {
        return !(vtable(operation::ADDR, *this, nullptr) == nullptr);
    }

    friend void swap(meta_storage &lhs, meta_storage &rhs) {
        meta_storage tmp{};
<<<<<<< HEAD
        lhs.vtable ? lhs.vtable(operation::MOVE, tmp, lhs.instance) : std::swap(tmp.instance, lhs.instance);
        rhs.vtable ? rhs.vtable(operation::MOVE, lhs, rhs.instance) : std::swap(lhs.instance, rhs.instance);
        lhs.vtable ? lhs.vtable(operation::MOVE, rhs, tmp.instance) : std::swap(rhs.instance, tmp.instance);
=======
        lhs.vtable(operation::MOVE, lhs, &tmp);
        rhs.vtable(operation::MOVE, rhs, &lhs);
        lhs.vtable(operation::MOVE, tmp, &rhs);
>>>>>>> ee650268
        std::swap(lhs.vtable, rhs.vtable);
    }

private:
<<<<<<< HEAD
    storage_type storage;
    vtable_type *vtable;
    void *instance;
=======
    vtable_type *vtable;
    union { void *instance; storage_type storage; };
>>>>>>> ee650268
};


struct meta_type_node;


struct meta_prop_node {
    meta_prop_node * next;
    meta_any(* const key)();
    meta_any(* const value)();
};


struct meta_base_node {
    meta_type_node * const parent;
    meta_base_node * next;
    meta_type_node *(* const type)() ENTT_NOEXCEPT;
    const void *(* const cast)(const void *) ENTT_NOEXCEPT;
};


struct meta_conv_node {
    meta_type_node * const parent;
    meta_conv_node * next;
    meta_type_node *(* const type)() ENTT_NOEXCEPT;
    meta_any(* const conv)(const void *);
};


struct meta_ctor_node {
    using size_type = std::size_t;
    meta_type_node * const parent;
    meta_ctor_node * next;
    meta_prop_node * prop;
    const size_type size;
    meta_type_node *(* const arg)(size_type) ENTT_NOEXCEPT;
    meta_any(* const invoke)(meta_any * const);
};


struct meta_data_node {
    id_type id;
    meta_type_node * const parent;
    meta_data_node * next;
    meta_prop_node * prop;
    const bool is_static;
    meta_type_node *(* const type)() ENTT_NOEXCEPT;
    bool(* const set)(meta_handle, meta_any);
    meta_any(* const get)(meta_handle);
};


struct meta_func_node {
    using size_type = std::size_t;
    id_type id;
    meta_type_node * const parent;
    meta_func_node * next;
    meta_prop_node * prop;
    const size_type size;
    const bool is_const;
    const bool is_static;
    meta_type_node *(* const ret)() ENTT_NOEXCEPT;
    meta_type_node *(* const arg)(size_type) ENTT_NOEXCEPT;
    meta_any(* const invoke)(meta_handle, meta_any *);
};


struct meta_type_node {
    using size_type = std::size_t;
    const type_info info;
    id_type id;
    meta_type_node * next;
    meta_prop_node * prop;
    const size_type size_of;
    const bool is_void;
    const bool is_integral;
    const bool is_floating_point;
    const bool is_array;
    const bool is_enum;
    const bool is_union;
    const bool is_class;
    const bool is_pointer;
    const bool is_function_pointer;
    const bool is_member_object_pointer;
    const bool is_member_function_pointer;
    const bool is_pointer_like;
    const bool is_sequence_container;
    const bool is_associative_container;
    const size_type rank;
    size_type(* const extent)(size_type);
    bool(* const compare)(const void *, const void *);
    meta_type_node *(* const remove_pointer)() ENTT_NOEXCEPT;
    meta_type_node *(* const remove_extent)() ENTT_NOEXCEPT;
    meta_base_node *base{nullptr};
    meta_conv_node *conv{nullptr};
    meta_ctor_node *ctor{nullptr};
    meta_data_node *data{nullptr};
    meta_func_node *func{nullptr};
    void(* dtor)(void *){nullptr};
};


template<typename Node>
class meta_range {
    struct range_iterator {
        using difference_type = std::ptrdiff_t;
        using value_type = Node;
        using pointer = value_type *;
        using reference = value_type &;
        using iterator_category = std::forward_iterator_tag;

        range_iterator() ENTT_NOEXCEPT = default;

        range_iterator(Node *head) ENTT_NOEXCEPT
            : node{head}
        {}

        range_iterator & operator++() ENTT_NOEXCEPT {
            return node = node->next, *this;
        }

        range_iterator operator++(int) ENTT_NOEXCEPT {
            range_iterator orig = *this;
            return ++(*this), orig;
        }

        [[nodiscard]] bool operator==(const range_iterator &other) const ENTT_NOEXCEPT {
            return other.node == node;
        }

        [[nodiscard]] bool operator!=(const range_iterator &other) const ENTT_NOEXCEPT {
            return !(*this == other);
        }

        [[nodiscard]] pointer operator->() const ENTT_NOEXCEPT {
            return node;
        }

        [[nodiscard]] reference operator*() const ENTT_NOEXCEPT {
            return *operator->();
        }

    private:
        Node *node{nullptr};
    };

public:
    using iterator = range_iterator;

    meta_range() ENTT_NOEXCEPT = default;

    meta_range(Node *head)
        : node{head}
    {}

    [[nodiscard]] iterator begin() const ENTT_NOEXCEPT {
        return iterator{node};
    }

    [[nodiscard]] iterator end() const ENTT_NOEXCEPT {
        return iterator{};
    }

private:
    Node *node{nullptr};
};


template<auto Member, typename Op>
auto find_if(const Op &op, const meta_type_node *node)
-> std::decay_t<decltype(node->*Member)> {
    for(auto &&curr: meta_range{node->*Member}) {
        if(op(&curr)) {
            return &curr;
        }
    }

    for(auto &&curr: meta_range{node->base}) {
        if(auto *ret = find_if<Member>(op, curr.type()); ret) {
            return ret;
        }
    }

    return nullptr;
}


template<typename Type>
class ENTT_API meta_node {
    static_assert(std::is_same_v<Type, std::remove_cv_t<std::remove_reference_t<Type>>>, "Invalid type");

    [[nodiscard]] static bool compare(const void *lhs, const void *rhs) {
        if constexpr(!std::is_function_v<Type> && is_equality_comparable_v<Type>) {
            return *static_cast<const Type *>(lhs) == *static_cast<const Type *>(rhs);
        } else {
            return lhs == rhs;
        }
    }

    template<std::size_t... Index>
    [[nodiscard]] static auto extent(meta_type_node::size_type dim, std::index_sequence<Index...>) {
        meta_type_node::size_type ext{};
        ((ext = (dim == Index ? std::extent_v<Type, Index> : ext)), ...);
        return ext;
    }

public:
    [[nodiscard]] static meta_type_node * resolve() ENTT_NOEXCEPT {
        static meta_type_node node{
            type_id<Type>(),
            {},
            nullptr,
            nullptr,
            size_of_v<Type>,
            std::is_void_v<Type>,
            std::is_integral_v<Type>,
            std::is_floating_point_v<Type>,
            std::is_array_v<Type>,
            std::is_enum_v<Type>,
            std::is_union_v<Type>,
            std::is_class_v<Type>,
            std::is_pointer_v<Type>,
            std::is_pointer_v<Type> && std::is_function_v<std::remove_pointer_t<Type>>,
            std::is_member_object_pointer_v<Type>,
            std::is_member_function_pointer_v<Type>,
            is_meta_pointer_like_v<Type>,
            has_meta_sequence_container_traits_v<Type>,
            has_meta_associative_container_traits_v<Type>,
            std::rank_v<Type>,
            [](meta_type_node::size_type dim) {
                return extent(dim, std::make_index_sequence<std::rank_v<Type>>{});
            },
            &compare, // workaround for an issue with VS2017
            &meta_node<std::remove_const_t<std::remove_pointer_t<Type>>>::resolve,
            &meta_node<std::remove_const_t<std::remove_extent_t<Type>>>::resolve
        };

        return &node;
    }
};


template<typename... Type>
struct meta_info: meta_node<std::remove_cv_t<std::remove_reference_t<Type>>...> {};


}


/**
 * Internal details not to be documented.
 * @endcond
 */


}


#endif<|MERGE_RESOLUTION|>--- conflicted
+++ resolved
@@ -32,59 +32,6 @@
 
 
 class meta_storage {
-<<<<<<< HEAD
-    enum class operation { COPY, MOVE, DTOR };
-
-    using storage_type = std::aligned_storage_t<sizeof(void *), alignof(void *)>;
-    using vtable_type = void(const operation, meta_storage &, void *);
-
-    template<typename Type, typename = void>
-    struct type_traits {
-        template<typename... Args>
-        static void ctor(meta_storage &buffer, Args &&... args) {
-            buffer.instance = new Type{std::forward<Args>(args)...};
-            new (&buffer.storage) Type *{static_cast<Type *>(buffer.instance)};
-        }
-
-        static void vtable(const operation op, meta_storage &self, void *instance) {
-            switch(op) {
-            case operation::COPY:
-                self.instance = new Type{std::as_const(*static_cast<Type *>(instance))};
-                new (&self.storage) Type *{static_cast<Type *>(self.instance)};
-                break;
-            case operation::MOVE:
-                new (&self.storage) Type *{static_cast<Type *>(instance)};
-                self.instance = instance;
-                break;
-            case operation::DTOR:
-                delete static_cast<Type *>(instance);
-                break;
-            }
-        }
-    };
-
-    template<typename Type>
-    struct type_traits<Type, std::enable_if_t<sizeof(Type) <= sizeof(void *) && std::is_nothrow_move_constructible_v<Type>>> {
-        template<typename... Args>
-        static void ctor(meta_storage &buffer, Args &&... args) {
-            buffer.instance = new (&buffer.storage) Type{std::forward<Args>(args)...};
-        }
-
-        static void vtable(const operation op, meta_storage &self, void *instance) {
-            switch(op) {
-            case operation::COPY:
-                self.instance = new (&self.storage) Type{std::as_const(*static_cast<Type *>(instance))};
-                break;
-            case operation::MOVE:
-                self.instance = new (&self.storage) Type{std::move(*static_cast<Type *>(instance))};
-                [[fallthrough]];
-            case operation::DTOR:
-                static_cast<Type *>(instance)->~Type();
-                break;
-            }
-        }
-    };
-=======
     enum class operation { COPY, MOVE, DTOR, ADDR, REF };
 
     using storage_type = std::aligned_storage_t<sizeof(double[2]), alignof(double[2])>;
@@ -154,17 +101,11 @@
 
         return nullptr;
     }
->>>>>>> ee650268
 
 public:
     /*! @brief Default constructor. */
     meta_storage() ENTT_NOEXCEPT
-<<<<<<< HEAD
-        : storage{},
-          vtable{},
-=======
         : vtable{&basic_vtable<void>},
->>>>>>> ee650268
           instance{}
     {}
 
@@ -173,16 +114,11 @@
         : vtable{&basic_vtable<Type>}
     {
         if constexpr(!std::is_void_v<Type>) {
-<<<<<<< HEAD
-            type_traits<Type>::ctor(*this, std::forward<Args>(args)...);
-            vtable = &type_traits<Type>::vtable;
-=======
             if constexpr(in_situ<Type>) {
                 new (&storage) Type{std::forward<Args>(args)...};
             } else {
                 instance = new Type{std::forward<Args>(args)...};
             }
->>>>>>> ee650268
         }
     }
 
@@ -200,42 +136,19 @@
     meta_storage(const meta_storage &other)
         : meta_storage{}
     {
-<<<<<<< HEAD
-        if(vtable = other.vtable; vtable) {
-            vtable(operation::COPY, *this, other.instance);
-        } else {
-            instance = other.instance;
-        }
-=======
         vtable = other.vtable;
         vtable(operation::COPY, other, this);
->>>>>>> ee650268
     }
 
     meta_storage(meta_storage &&other) ENTT_NOEXCEPT
         : meta_storage{}
     {
-<<<<<<< HEAD
-        if(vtable = other.vtable; vtable) {
-            vtable(operation::MOVE, *this, other.instance);
-            other.vtable = nullptr;
-        } else {
-            instance = other.instance;
-        }
-    }
-
-    ~meta_storage() {
-        if(vtable) {
-            vtable(operation::DTOR, *this, instance);
-        }
-=======
         vtable = std::exchange(other.vtable, &basic_vtable<void>);
         vtable(operation::MOVE, other, this);
     }
 
     ~meta_storage() {
         vtable(operation::DTOR, *this, nullptr);
->>>>>>> ee650268
     }
 
     meta_storage & operator=(meta_storage other) {
@@ -268,27 +181,15 @@
 
     friend void swap(meta_storage &lhs, meta_storage &rhs) {
         meta_storage tmp{};
-<<<<<<< HEAD
-        lhs.vtable ? lhs.vtable(operation::MOVE, tmp, lhs.instance) : std::swap(tmp.instance, lhs.instance);
-        rhs.vtable ? rhs.vtable(operation::MOVE, lhs, rhs.instance) : std::swap(lhs.instance, rhs.instance);
-        lhs.vtable ? lhs.vtable(operation::MOVE, rhs, tmp.instance) : std::swap(rhs.instance, tmp.instance);
-=======
         lhs.vtable(operation::MOVE, lhs, &tmp);
         rhs.vtable(operation::MOVE, rhs, &lhs);
         lhs.vtable(operation::MOVE, tmp, &rhs);
->>>>>>> ee650268
         std::swap(lhs.vtable, rhs.vtable);
     }
 
 private:
-<<<<<<< HEAD
-    storage_type storage;
-    vtable_type *vtable;
-    void *instance;
-=======
     vtable_type *vtable;
     union { void *instance; storage_type storage; };
->>>>>>> ee650268
 };
 
 
