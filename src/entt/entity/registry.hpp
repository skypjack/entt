#ifndef ENTT_ENTITY_REGISTRY_HPP
#define ENTT_ENTITY_REGISTRY_HPP


#include <tuple>
#include <vector>
#include <memory>
#include <utility>
#include <cstddef>
#include <cstdint>
#include <cassert>
#include <algorithm>
#include <type_traits>
#include "../core/family.hpp"
#include "entt_traits.hpp"
#include "snapshot.hpp"
#include "sparse_set.hpp"
#include "view.hpp"


namespace entt {


/**
 * @brief Fast and reliable entity-component system.
 *
 * The registry is the core class of the entity-component framework.<br/>
 * It stores entities and arranges pools of components on a per request basis.
 * By means of a registry, users can manage entities and components and thus
 * create views to iterate them.
 *
 * @tparam Entity A valid entity type (see entt_traits for more details).
 */
template<typename Entity>
class Registry {
    using tag_family = Family<struct InternalRegistryTagFamily>;
    using component_family = Family<struct InternalRegistryComponentFamily>;
    using view_family = Family<struct InternalRegistryViewFamily>;
    using traits_type = entt_traits<Entity>;

    struct Attachee {
        Entity entity;
    };

    template<typename Tag>
    struct Attaching: Attachee {
        // requirements for aggregates are relaxed only since C++17
        template<typename... Args>
        Attaching(Entity entity, Tag tag)
            : Attachee{entity}, tag{std::move(tag)}
        {}

        Tag tag;
    };

    template<typename Component>
    struct Pool: SparseSet<Entity, Component> {
        using test_fn_type = bool(Registry::*)(Entity) const;

        template<typename... Args>
        Component & construct(Registry &registry, Entity entity, Args&&... args) {
            auto &component = SparseSet<Entity, Component>::construct(entity, std::forward<Args>(args)...);

            for(auto &&listener: listeners) {
                if((registry.*listener.second)(entity)) {
                    listener.first->construct(entity);
                }
            }

            return component;
        }

        void destroy(Entity entity) override {
            SparseSet<Entity, Component>::destroy(entity);

            for(auto &&listener: listeners) {
                auto *handler = listener.first;

                if(handler->has(entity)) {
                    handler->destroy(entity);
                }
            }
        }

        inline void append(SparseSet<Entity> *handler, test_fn_type fn) {
            listeners.emplace_back(handler, fn);
        }

        inline void remove(SparseSet<Entity> *handler) {
            listeners.erase(std::remove_if(listeners.begin(), listeners.end(), [handler](auto &listener) {
                return listener.first == handler;
            }), listeners.end());
        }

    private:
        std::vector<std::pair<SparseSet<Entity> *, test_fn_type>> listeners;
    };

    template<typename Component>
    bool managed() const noexcept {
        const auto ctype = component_family::type<Component>();
        return ctype < pools.size() && pools[ctype];
    }

    template<typename Component>
    const Pool<Component> & pool() const noexcept {
        assert(managed<Component>());
        return static_cast<Pool<Component> &>(*pools[component_family::type<Component>()]);
    }

    template<typename Component>
    Pool<Component> & pool() noexcept {
        return const_cast<Pool<Component> &>(const_cast<const Registry *>(this)->pool<Component>());
    }

    template<typename Component>
    Pool<Component> & ensure() {
        const auto ctype = component_family::type<Component>();

        if(!(ctype < pools.size())) {
            pools.resize(ctype + 1);
        }

        if(!pools[ctype]) {
            pools[ctype] = std::make_unique<Pool<Component>>();
        }

        return pool<Component>();
    }

    template<typename... Component>
    SparseSet<Entity> & handler() {
        static_assert(sizeof...(Component) > 1, "!");
        const auto vtype = view_family::type<Component...>();

        if(!(vtype < handlers.size())) {
            handlers.resize(vtype + 1);
        }

        if(!handlers[vtype]) {
            using accumulator_type = int[];

            auto set = std::make_unique<SparseSet<Entity>>();

            for(auto entity: view<Component...>()) {
                set->construct(entity);
            }

            accumulator_type accumulator = {
                (ensure<Component>().append(set.get(), &Registry::has<Component...>), 0)...
            };

            handlers[vtype] = std::move(set);
            (void)accumulator;
        }

        return *handlers[vtype];
    }

public:
    /*! @brief Underlying entity identifier. */
    using entity_type = typename traits_type::entity_type;
    /*! @brief Underlying version type. */
    using version_type = typename traits_type::version_type;
    /*! @brief Unsigned integer type. */
    using size_type = std::size_t;
    /*! @brief Unsigned integer type. */
    using tag_type = typename tag_family::family_type;
    /*! @brief Unsigned integer type. */
    using component_type = typename component_family::family_type;

    /*! @brief Default constructor. */
    Registry() = default;

    /*! @brief Copying a registry isn't allowed. */
    Registry(const Registry &) = delete;
    /*! @brief Default move constructor. */
    Registry(Registry &&) = default;

    /*! @brief Copying a registry isn't allowed. @return This registry. */
    Registry & operator=(const Registry &) = delete;
    /*! @brief Default move assignment operator. @return This registry. */
    Registry & operator=(Registry &&) = default;

    /**
     * @brief Returns the numeric identifier of a type of tag at runtime.
     *
     * The given tag doesn't need to be necessarily in use. However, the
     * registry could decide to prepare internal data structures for it for
     * later uses.<br/>
     * Do not use this functionality to provide numeric identifiers to types at
     * runtime.
     *
     * @tparam Tag Type of tag to query.
     * @return Runtime numeric identifier of the given type of tag.
     */
    template<typename Tag>
    tag_type tag() const noexcept {
        return tag_family::type<Tag>();
    }

    /**
     * @brief Returns the numeric identifier of a type of component at runtime.
     *
     * The given component doesn't need to be necessarily in use. However, the
     * registry could decide to prepare internal data structures for it for
     * later uses.<br/>
     * Do not use this functionality to provide numeric identifiers to types at
     * runtime.
     *
     * @tparam Component Type of component to query.
     * @return Runtime numeric identifier of the given type of component.
     */
    template<typename Component>
    component_type component() const noexcept {
        return component_family::type<Component>();
    }

    /**
     * @brief Returns the number of existing components of the given type.
     * @tparam Component Type of component of which to return the size.
     * @return Number of existing components of the given type.
     */
    template<typename Component>
    size_type size() const noexcept {
        return managed<Component>() ? pool<Component>().size() : size_type{};
    }

    /**
     * @brief Returns the number of entities still in use.
     * @return Number of entities still in use.
     */
    size_type size() const noexcept {
        return entities.size() - available.size();
    }

    /**
     * @brief Increases the capacity of the pool for a given component.
     *
     * If the new capacity is greater than the current capacity, new storage is
     * allocated, otherwise the method does nothing.
     *
     * @tparam Component Type of component for which to reserve storage.
     * @param cap Desired capacity.
     */
    template<typename Component>
    void reserve(size_type cap) {
        ensure<Component>().reserve(cap);
    }

    /**
     * @brief Increases the capacity of a registry in terms of entities.
     *
     * If the new capacity is greater than the current capacity, new storage is
     * allocated, otherwise the method does nothing.
     *
     * @param cap Desired capacity.
     */
    void reserve(size_type cap) {
        entities.reserve(cap);
        available.reserve(cap);
    }

    /**
     * @brief Returns the number of entities ever created.
     * @return Number of entities ever created.
     */
    size_type capacity() const noexcept {
        return entities.size();
    }

    /**
     * @brief Checks whether the pool for the given component is empty.
     * @tparam Component Type of component in which one is interested.
     * @return True if the pool for the given component is empty, false
     * otherwise.
     */
    template<typename Component>
    bool empty() const noexcept {
        return managed<Component>() ? pool<Component>().empty() : true;
    }

    /**
     * @brief Checks if there exists at least an entity still in use.
     * @return True if at least an entity is still in use, false otherwise.
     */
    bool empty() const noexcept {
        return entities.size() == available.size();
    }

    /**
     * @brief Verifies if an entity identifier still refers to a valid entity.
     * @param entity An entity identifier, either valid or not.
     * @return True if the identifier is still valid, false otherwise.
     */
    bool valid(entity_type entity) const noexcept {
        using promotion_type = std::conditional_t<sizeof(size_type) >= sizeof(entity_type), size_type, entity_type>;
        // explicit promotion to avoid warnings with std::uint16_t
        const auto entt = promotion_type{entity} & traits_type::entity_mask;
        return (entt < entities.size() && entities[entt] == entity);
    }

    /**
     * @brief Returns the version stored along with an entity identifier.
     * @param entity An entity identifier, either valid or not.
     * @return Version stored along with the given entity identifier.
     */
    version_type version(entity_type entity) const noexcept {
        return version_type((entity >> traits_type::entity_shift) & traits_type::version_mask);
    }

    /**
     * @brief Returns the actual version for an entity identifier.
     *
     * In case entity identifers are stored around, this function can be used to
     * know if they are still valid or the entity has been destroyed and
     * potentially recycled.
     *
     * @warning
     * Attempting to use an entity that doesn't belong to the registry results
     * in undefined behavior. An entity belongs to the registry even if it has
     * been previously destroyed and/or recycled.<br/>
     * An assertion will abort the execution at runtime in debug mode if the
     * registry doesn't own the given entity.
     *
     * @param entity A valid entity identifier.
     * @return Actual version for the given entity identifier.
     */
    version_type current(entity_type entity) const noexcept {
        using promotion_type = std::conditional_t<sizeof(size_type) >= sizeof(entity_type), size_type, entity_type>;
        // explicit promotion to avoid warnings with std::uint16_t
        const auto entt = promotion_type{entity} & traits_type::entity_mask;
        assert(entt < entities.size());
        return version_type((entities[entt] >> traits_type::entity_shift) & traits_type::version_mask);
    }

    /**
     * @brief Returns a new entity initialized with the given components.
     *
     * There are two kinds of entity identifiers:
     *
     * * Newly created ones in case no entities have been previously destroyed.
     * * Recycled one with updated versions.
     *
     * Users should not care about the type of the returned entity identifier.
     * In case entity identifers are stored around, the `current` member
     * function can be used to know if they are still valid or the entity has
     * been destroyed and potentially recycled.
     *
     * The returned entity has fully initialized components assigned.
     *
     * @tparam Component A list of components to assign to the entity.
     * @param components Instances with which to initialize components.
     * @return A valid entity identifier.
     */
    template<typename... Component>
    entity_type create(Component&&... components) noexcept {
        using accumulator_type = int[];
        const auto entity = create();
        accumulator_type accumulator = { 0, (ensure<Component>().construct(*this, entity, std::forward<Component>(components)), 0)... };
        (void)accumulator;
        return entity;
    }

    /**
     * @brief Returns a new entity to which the given components are assigned.
     *
     * There are two kinds of entity identifiers:
     *
     * * Newly created ones in case no entities have been previously destroyed.
     * * Recycled one with updated versions.
     *
     * Users should not care about the type of the returned entity identifier.
     * In case entity identifers are stored around, the `current` member
     * function can be used to know if they are still valid or the entity has
     * been destroyed and potentially recycled.
     *
     * The returned entity has default initialized components assigned.
     *
     * @tparam Component A list of components to assign to the entity.
     * @return A valid entity identifier.
     */
    template<typename... Component>
    entity_type create() noexcept {
        using accumulator_type = int[];
        const auto entity = create();
        accumulator_type accumulator = { 0, (ensure<Component>().construct(*this, entity), 0)... };
        (void)accumulator;
        return entity;
    }

    /**
     * @brief Creates a new entity and returns it.
     *
     * There are two kinds of entity identifiers:
     *
     * * Newly created ones in case no entities have been previously destroyed.
     * * Recycled one with updated versions.
     *
     * Users should not care about the type of the returned entity identifier.
     * In case entity identifers are stored around, the `current` member
     * function can be used to know if they are still valid or the entity has
     * been destroyed and potentially recycled.
     *
     * The returned entity has no components assigned.
     *
     * @return A valid entity identifier.
     */
    entity_type create() noexcept {
        entity_type entity;

        if(available.empty()) {
            entity = entity_type(entities.size());
            assert(entity < traits_type::entity_mask);
            assert((entity >> traits_type::entity_shift) == entity_type{});
            entities.push_back(entity);
        } else {
            entity = available.back();
            available.pop_back();
        }

        return entity;
    }

    /**
     * @brief Destroys an entity and lets the registry recycle the identifier.
     *
     * When an entity is destroyed, its version is updated and the identifier
     * can be recycled at any time. In case entity identifers are stored around,
     * the `current` member function can be used to know if they are still valid
     * or the entity has been destroyed and potentially recycled.
     *
     * @warning
     * Attempting to use an invalid entity results in undefined behavior.<br/>
     * An assertion will abort the execution at runtime in debug mode in case of
     * invalid entity.
     *
     * @param entity A valid entity identifier
     */
    void destroy(entity_type entity) {
        assert(valid(entity));
        const auto entt = entity & traits_type::entity_mask;
        const auto version = version_type{1} + ((entity >> traits_type::entity_shift) & traits_type::version_mask);
        const auto next = entt | (version << traits_type::entity_shift);

        entities[entt] = next;
        available.push_back(next);

        for(auto &&cpool: pools) {
            if(cpool && cpool->has(entity)) {
                cpool->destroy(entity);
            }
        }
    }

    /**
     * @brief Attaches a tag to an entity.
     *
     * Usually, pools of components allocate enough memory to store a bunch of
     * elements even if only one of them is used. On the other hand, there are
     * cases where all what is needed is a single instance component to attach
     * to an entity.<br/>
     * Tags are the right tool to achieve the purpose.
     *
     * @warning
     * Attempting to use an invalid entity or to attach to an entity a tag that
     * already has an owner results in undefined behavior.<br/>
     * An assertion will abort the execution at runtime in debug mode in case of
     * invalid entity or if the tag has been already attached to another entity.
     *
     * @tparam Tag Type of tag to create.
     * @tparam Args Types of arguments to use to construct the tag.
     * @param entity A valid entity identifier
     * @param args Parameters to use to initialize the tag.
     * @return A reference to the newly created tag.
     */
    template<typename Tag, typename... Args>
    Tag & attach(entity_type entity, Args&&... args) {
        assert(valid(entity));
        assert(!has<Tag>());
        const auto ttype = tag_family::type<Tag>();

        if(!(ttype < tags.size())) {
            tags.resize(ttype + 1);
        }

        tags[ttype].reset(new Attaching<Tag>{entity, { std::forward<Args>(args)... }});

        return static_cast<Attaching<Tag> *>(tags[ttype].get())->tag;
    }

    /**
     * @brief Removes a tag from its owner, if any.
     * @tparam Tag Type of tag to remove.
     */
    template<typename Tag>
    void remove() {
        if(has<Tag>()) {
            tags[tag_family::type<Tag>()].reset();
        }
    }

    /**
     * @brief Checks if a tag has an owner.
     * @tparam Tag Type of tag for which to perform the check.
     * @return True if the tag already has an owner, false otherwise.
     */
    template<typename Tag>
    bool has() const noexcept {
        const auto ttype = tag_family::type<Tag>();
        return (ttype < tags.size() &&
                // it's a valid tag
                tags[ttype] &&
                // the associated entity hasn't been destroyed in the meantime
                tags[ttype]->entity == (entities[tags[ttype]->entity & traits_type::entity_mask]));
    }

    /**
     * @brief Returns a reference to a tag.
     *
     * @warning
     * Attempting to get a tag that hasn't an owner results in undefined
     * behavior.<br/>
     * An assertion will abort the execution at runtime in debug mode if the
     * tag hasn't been previously attached to an entity.
     *
     * @tparam Tag Type of tag to get.
     * @return A reference to the tag.
     */
    template<typename Tag>
    const Tag & get() const noexcept {
        assert(has<Tag>());
        return static_cast<Attaching<Tag> *>(tags[tag_family::type<Tag>()].get())->tag;
    }

    /**
     * @brief Returns a reference to a tag.
     *
     * @warning
     * Attempting to get a tag that hasn't an owner results in undefined
     * behavior.<br/>
     * An assertion will abort the execution at runtime in debug mode if the
     * tag hasn't been previously attached to an entity.
     *
     * @tparam Tag Type of tag to get.
     * @return A reference to the tag.
     */
    template<typename Tag>
    Tag & get() noexcept {
        return const_cast<Tag &>(const_cast<const Registry *>(this)->get<Tag>());
    }

    /**
     * @brief Gets the owner of a tag, if any.
     *
     * @warning
     * Attempting to get the owner of a tag that hasn't been previously attached
     * to an entity results in undefined behavior.<br/>
     * An assertion will abort the execution at runtime in debug mode if the
     * tag hasn't an owner.
     *
     * @tparam Tag Type of tag of which to get the owner.
     * @return A valid entity identifier.
     */
    template<typename Tag>
    entity_type attachee() const noexcept {
        assert(has<Tag>());
        return tags[tag_family::type<Tag>()]->entity;
    }

    /**
     * @brief Assigns the given component to an entity.
     *
     * A new instance of the given component is created and initialized with the
     * arguments provided (the component must have a proper constructor or be of
     * aggregate type). Then the component is assigned to the given entity.
     *
     * @warning
     * Attempting to use an invalid entity or to assign a component to an entity
     * that already owns it results in undefined behavior.<br/>
     * An assertion will abort the execution at runtime in debug mode in case of
     * invalid entity or if the entity already owns an instance of the given
     * component.
     *
     * @tparam Component Type of component to create.
     * @tparam Args Types of arguments to use to construct the component.
     * @param entity A valid entity identifier.
     * @param args Parameters to use to initialize the component.
     * @return A reference to the newly created component.
     */
    template<typename Component, typename... Args>
    Component & assign(entity_type entity, Args&&... args) {
        assert(valid(entity));
        return ensure<Component>().construct(*this, entity, std::forward<Args>(args)...);
    }

    /**
     * @brief Removes the given component from an entity.
     *
     * @warning
     * Attempting to use an invalid entity or to remove a component from an
     * entity that doesn't own it results in undefined behavior.<br/>
     * An assertion will abort the execution at runtime in debug mode in case of
     * invalid entity or if the entity doesn't own an instance of the given
     * component.
     *
     * @tparam Component Type of component to remove.
     * @param entity A valid entity identifier.
     */
    template<typename Component>
    void remove(entity_type entity) {
        assert(valid(entity));
        pool<Component>().destroy(entity);
    }

    /**
     * @brief Checks if an entity has all the given components.
     *
     * @warning
     * Attempting to use an invalid entity results in undefined behavior.<br/>
     * An assertion will abort the execution at runtime in debug mode in case of
     * invalid entity.
     *
     * @tparam Component Components for which to perform the check.
     * @param entity A valid entity identifier.
     * @return True if the entity has all the components, false otherwise.
     */
    template<typename... Component>
    bool has(entity_type entity) const noexcept {
        assert(valid(entity));
        using accumulator_type = bool[];
        bool all = true;
        accumulator_type accumulator = { all, (all = all && managed<Component>() && pool<Component>().has(entity))... };
        (void)accumulator;
        return all;
    }

    /**
     * @brief Returns a reference to the given component for an entity.
     *
     * @warning
     * Attempting to use an invalid entity or to get a component from an entity
     * that doesn't own it results in undefined behavior.<br/>
     * An assertion will abort the execution at runtime in debug mode in case of
     * invalid entity or if the entity doesn't own an instance of the given
     * component.
     *
     * @tparam Component Type of component to get.
     * @param entity A valid entity identifier.
     * @return A reference to the component owned by the entity.
     */
    template<typename Component>
    const Component & get(entity_type entity) const noexcept {
        assert(valid(entity));
        return pool<Component>().get(entity);
    }

    /**
     * @brief Returns a reference to the given component for an entity.
     *
     * @warning
     * Attempting to use an invalid entity or to get a component from an entity
     * that doesn't own it results in undefined behavior.<br/>
     * An assertion will abort the execution at runtime in debug mode in case of
     * invalid entity or if the entity doesn't own an instance of the given
     * component.
     *
     * @tparam Component Type of component to get.
     * @param entity A valid entity identifier.
     * @return A reference to the component owned by the entity.
     */
    template<typename Component>
    Component & get(entity_type entity) noexcept {
        return const_cast<Component &>(const_cast<const Registry *>(this)->get<Component>(entity));
    }

    /**
     * @brief Returns a reference to the given components for an entity.
     *
     * @warning
     * Attempting to use an invalid entity or to get components from an entity
     * that doesn't own them results in undefined behavior.<br/>
     * An assertion will abort the execution at runtime in debug mode in case of
     * invalid entity or if the entity doesn't own instances of the given
     * components.
     *
     * @tparam Component Type of components to get.
     * @param entity A valid entity identifier.
     * @return References to the components owned by the entity.
     */
    template<typename... Component>
    std::enable_if_t<(sizeof...(Component) > 1), std::tuple<const Component &...>>
    get(entity_type entity) const noexcept {
        return std::tuple<const Component &...>{ get<Component>(entity)... };
    }

    /**
     * @brief Returns a reference to the given components for an entity.
     *
     * @warning
     * Attempting to use an invalid entity or to get components from an entity
     * that doesn't own them results in undefined behavior.<br/>
     * An assertion will abort the execution at runtime in debug mode in case of
     * invalid entity or if the entity doesn't own instances of the given
     * components.
     *
     * @tparam Component Type of components to get.
     * @param entity A valid entity identifier.
     * @return References to the components owned by the entity.
     */
    template<typename... Component>
    std::enable_if_t<(sizeof...(Component) > 1), std::tuple<Component &...>>
    get(entity_type entity) noexcept {
        return std::tuple<Component &...>{ get<Component>(entity)... };
    }

    /**
     * @brief Replaces the given component for an entity.
     *
     * A new instance of the given component is created and initialized with the
     * arguments provided (the component must have a proper constructor or be of
     * aggregate type). Then the component is assigned to the given entity.
     *
     * @warning
     * Attempting to use an invalid entity or to replace a component of an
     * entity that doesn't own it results in undefined behavior.<br/>
     * An assertion will abort the execution at runtime in debug mode in case of
     * invalid entity or if the entity doesn't own an instance of the given
     * component.
     *
     * @tparam Component Type of component to replace.
     * @tparam Args Types of arguments to use to construct the component.
     * @param entity A valid entity identifier.
     * @param args Parameters to use to initialize the component.
     * @return A reference to the newly created component.
     */
    template<typename Component, typename... Args>
    Component & replace(entity_type entity, Args&&... args) {
        assert(valid(entity));
        return (pool<Component>().get(entity) = Component{std::forward<Args>(args)...});
    }

    /**
     * @brief Assigns or replaces the given component for an entity.
     *
     * Equivalent to the following snippet (pseudocode):
     *
     * @code{.cpp}
     * if(registry.has<Component>(entity)) {
     *     registry.replace<Component>(entity, args...);
     * } else {
     *     registry.assign<Component>(entity, args...);
     * }
     * @endcode
     *
     * Prefer this function anyway because it has slighlty better
     * performance.
     *
     * @warning
     * Attempting to use an invalid entity results in undefined behavior.<br/>
     * An assertion will abort the execution at runtime in debug mode in case of
     * invalid entity.
     *
     * @tparam Component Type of component to assign or replace.
     * @tparam Args Types of arguments to use to construct the component.
     * @param entity A valid entity identifier.
     * @param args Parameters to use to initialize the component.
     * @return A reference to the newly created component.
     */
    template<typename Component, typename... Args>
    Component & accomodate(entity_type entity, Args&&... args) {
        assert(valid(entity));
        auto &cpool = ensure<Component>();

        return (cpool.has(entity)
                ? (cpool.get(entity) = Component{std::forward<Args>(args)...})
                : cpool.construct(*this, entity, std::forward<Args>(args)...));
    }

    /**
     * @brief Sorts the pool of entities for the given component.
     *
     * The order of the elements in a pool is highly affected by assignements
     * of components to entities and deletions. Components are arranged to
     * maximize the performance during iterations and users should not make any
     * assumption on the order.<br/>
     * This function can be used to impose an order to the elements in the pool
     * for the given component. The order is kept valid until a component of the
     * given type is assigned or removed from an entity.
     *
     * The comparison function object must return `true` if the first element
     * is _less_ than the second one, `false` otherwise. The signature of the
     * comparison function should be equivalent to the following:
     *
     * @code{.cpp}
     * bool(const Component &, const Component &)
     * @endcode
     *
     * @tparam Component Type of components to sort.
     * @tparam Compare Type of comparison function object.
     * @param compare A valid comparison function object.
     */
    template<typename Component, typename Compare>
    void sort(Compare compare) {
        ensure<Component>().sort(std::move(compare));
    }

    /**
     * @brief Sorts two pools of components in the same way.
     *
     * The order of the elements in a pool is highly affected by assignements
     * of components to entities and deletions. Components are arranged to
     * maximize the performance during iterations and users should not make any
     * assumption on the order.
     *
     * It happens that different pools of components must be sorted the same way
     * because of runtime and/or performance constraints. This function can be
     * used to order a pool of components according to the order between the
     * entities in another pool of components.
     *
     * @b How @b it @b works
     *
     * Being `A` and `B` the two sets where `B` is the master (the one the order
     * of which rules) and `A` is the slave (the one to sort), after a call to
     * this function an iterator for `A` will return the entities according to
     * the following rules:
     *
     * * All the entities in `A` that are also in `B` are returned first
     * according to the order they have in `B`.
     * * All the entities in `A` that are not in `B` are returned in no
     * particular order after all the other entities.
     *
     * Any subsequent change to `B` won't affect the order in `A`.
     *
     * @tparam To Type of components to sort.
     * @tparam From Type of components to use to sort.
     */
    template<typename To, typename From>
    void sort() {
        ensure<To>().respect(ensure<From>());
    }

    /**
     * @brief Resets the given component for an entity.
     *
     * If the entity has an instance of the component, this function removes the
     * component from the entity. Otherwise it does nothing.
     *
     * @warning
     * Attempting to use an invalid entity results in undefined behavior.<br/>
     * An assertion will abort the execution at runtime in debug mode in case of
     * invalid entity.
     *
     * @tparam Component Type of component to reset.
     * @param entity A valid entity identifier.
     */
    template<typename Component>
    void reset(entity_type entity) {
        assert(valid(entity));

        if(managed<Component>()) {
            auto &cpool = pool<Component>();

            if(cpool.has(entity)) {
                cpool.destroy(entity);
            }
        }
    }

    /**
     * @brief Resets the pool of the given component.
     *
     * For each entity that has an instance of the given component, the
     * component itself is removed and thus destroyed.
     *
     * @tparam Component Type of component whose pool must be reset.
     */
    template<typename Component>
    void reset() {
        if(managed<Component>()) {
            auto &cpool = pool<Component>();

            for(auto entity: entities) {
                if(cpool.has(entity)) {
                    cpool.destroy(entity);
                }
            }
        }
    }

    /**
     * @brief Resets a whole registry.
     *
     * Destroys all the entities. After a call to `reset`, all the entities
     * previously created are recycled with a new version number. In case entity
     * identifers are stored around, the `current` member function can be used
     * to know if they are still valid.
     */
    void reset() {
        available.clear();

        for(auto &&entity: entities) {
            const auto version = version_type{1} + ((entity >> traits_type::entity_shift) & traits_type::version_mask);
            entity = (entity & traits_type::entity_mask) | (version << traits_type::entity_shift);
            available.push_back(entity);
        }

        for(auto &&handler: handlers) {
            if(handler) {
                handler->reset();
            }
        }

        for(auto &&pool: pools) {
            if(pool) {
                pool->reset();
            }
        }

        for(auto &&tag: tags) {
            tag.reset();
        }
    }

    /**
<<<<<<< HEAD
     * @brief Iterate all the entities that have the given components.
=======
     * @brief Iterate entities and applies them the given function object.
>>>>>>> 59cec88a
     *
     * The function object is invoked for each entity that is still in use and
     * has the given components assigned.<br/>
     * The signature of the function should be equivalent to the following:
     *
     * @code{.cpp}
     * void(entity_type, const Component &...);
     * @endcode
     *
     * This function is fairly slow and should not be used frequently.<br/>
     * Consider using a view if the goal is to iterate entities that have a
     * determinate set of components. A view is usually faster than combining
     * this function with a bunch of custom tests.<br/>
     * On the other side, this function can be used to iterate all the entities
     * that are in use, regardless of their components:
     *
     * @code{.cpp}
     * registry.each([](auto entity) {
     *     // ...
     * });
     * @endcode
     *
     * @tparam Func Type of the function object to invoke.
     * @param func A valid function object.
     */
    template<typename... Component, typename Func>
    void each(Func func) const {
<<<<<<< HEAD
        std::vector<entity_type> copy(available.cbegin(), available.cend());
        std::sort(copy.begin(), copy.end());

        for(size_type pos = entities.size(), curr = copy.size(); pos; --pos) {
            auto entity = entities[pos-1];

            if(curr && copy[curr-1] == entity) {
                --curr;
            } else if(has<Component...>(entity)) {
                func(entity, get<Component>(entity)...);
            }
        }
    }

    /**
     * @brief Iterate all the entities that have the given components.
     *
     * The function object is invoked for each entity that is still in use and
     * has the given components assigned.<br/>
     * The signature of the function should be equivalent to the following:
     *
     * @code{.cpp}
     * void(entity_type, Component &...);
     * @endcode
     *
     * This function is fairly slow and should not be used frequently.<br/>
     * Consider using a view if the goal is to iterate entities that have a
     * determinate set of components. A view is usually faster than combining
     * this function with a bunch of custom tests.<br/>
     * On the other side, this function can be used to iterate all the entities
     * that are in use, regardless of their components:
     *
     * @code{.cpp}
     * registry.each([](auto entity) {
     *     // ...
     * });
     * @endcode
     *
     * @tparam Func Type of the function object to invoke.
     * @param func A valid function object.
     */
    template<typename... Component, typename Func>
    void each(Func func) {
        const_cast<const Registry *>(this)->each<Component...>([&func](entity_type entity, const Component &... component) {
            func(entity, const_cast<Component &>(component)...);
        });
    }

    /**
     * @brief Iterate orphans and applies them the given function object.
     *
     * The function object is invoked for each entity that is still in use and
     * has no assigned components.<br/>
     * The signature of the function should be equivalent to the following:
     *
     * @code{.cpp}
     * void(entity_type);
     * @endcode
     *
     * This function can be very slow and should not be used frequently.
     *
     * @tparam Func Type of the function object to invoke.
     * @param func A valid function object.
     */
    template<typename Func>
    void orphans(Func func) const {
        each([func = std::move(func), this](auto entity) {
            bool orphan = true;

            for(std::size_t i = 0; i < pools.size() && orphan; ++i) {
                const auto &pool = pools[i];
                orphan = !(pool && pool->has(entity));
            }

            if(orphan) {
                func(entity);
            }
        });
    }

    /**
=======
        for(auto pos = entities.size(); pos > size_type{0}; --pos) {
            func(entities[pos-1]);
        }
    }

    /**
>>>>>>> 59cec88a
     * @brief Returns a standard view for the given components.
     *
     * This kind of views are created on the fly and share with the registry its
     * internal data structures.<br/>
     * Feel free to discard a view after the use. Creating and destroying a view
     * is an incredibly cheap operation because they do not require any type of
     * initialization.<br/>
     * As a rule of thumb, storing a view should never be an option.
     *
     * Standard views do their best to iterate the smallest set of candidate
     * entites. In particular:
     *
     * * Single component views are incredibly fast and iterate a packed array
     * of entities, all of which has the given component.
     * * Multi component views look at the number of entities available for each
     * component and pick up a reference to the smallest set of candidates to
     * test for the given components.
     *
     * @note
     * Multi component views are pretty fast. However their performance tend to
     * degenerate when the number of components to iterate grows up and the most
     * of the entities have all the given components.<br/>
     * To get a performance boost, consider using a PersistentView instead.
     *
     * @see View
     * @see View<Entity, Component>
     * @see PersistentView
     *
     * @tparam Component Type of components used to construct the view.
     * @return A newly created standard view.
     */
    template<typename... Component>
    View<Entity, Component...> view() {
        return View<Entity, Component...>{ensure<Component>()...};
    }

    /**
     * @brief Prepares the internal data structures used by persistent views.
     *
     * Persistent views are an incredibly fast tool used to iterate a packed
     * array of entities all of which have specific components.<br/>
     * The initialization of a persistent view is also a pretty cheap operation,
     * but for the first time they are created. That's mainly because of the
     * internal data structures of the registry that are dedicated to this kind
     * of views and that don't exist yet the very first time they are
     * requested.<br/>
     * To avoid costly operations, internal data structures for persistent views
     * can be prepared with this function. Just use the same set of components
     * that would have been used otherwise to contruct the view.
     *
     * @tparam Component Types of components used to prepare the view.
     */
    template<typename... Component>
    void prepare() {
        handler<Component...>();
    }

    /**
     * @brief Discards all the data structures used for a given persitent view.
     *
     * Persistent views occupy memory, no matter if they are in use or not.<br/>
     * This function can be used to discard all the internal data structures
     * dedicated to a specific persisten view, with the goal of reducing the
     * memory pressure.
     *
     * @warning
     * Attempting to use a persistent view created before calling this function
     * results in undefined behavior. No assertion available in this case,
     * neither in debug mode nor in release mode.
     *
     * @tparam Component Types of components of the persistent view.
     */
    template<typename... Component>
    void discard() {
        if(contains<Component...>()) {
            using accumulator_type = int[];
            const auto vtype = view_family::type<Component...>();
            auto *set = handlers[vtype].get();
            // if a set exists, pools have already been created for it
            accumulator_type accumulator = { (pool<Component>().remove(set), 0)... };
            handlers[vtype].reset();
            (void)accumulator;
        }
    }

    /**
     * @brief Checks if a persistent view has already been prepared.
     * @tparam Component Types of components of the persistent view.
     * @return True if the view has already been prepared, false otherwise.
     */
    template<typename... Component>
    bool contains() const noexcept {
        static_assert(sizeof...(Component) > 1, "!");
        const auto vtype = view_family::type<Component...>();
        return vtype < handlers.size() && handlers[vtype];
    }

    /**
     * @brief Returns a persistent view for the given components.
     *
     * This kind of views are created on the fly and share with the registry its
     * internal data structures.<br/>
     * Feel free to discard a view after the use. Creating and destroying a view
     * is an incredibly cheap operation because they do not require any type of
     * initialization.<br/>
     * As a rule of thumb, storing a view should never be an option.
     *
     * Persistent views are the right choice to iterate entites when the number
     * of components grows up and the most of the entities have all the given
     * components.<br/>
     * However they have also drawbacks:
     *
     * * Each kind of persistent view requires a dedicated data structure that
     * is allocated within the registry and it increases memory pressure.
     * * Internal data structures used to construct persistent views must be
     * kept updated and it affects slightly construction and destruction of
     * entities and components.
     *
     * That being said, persistent views are an incredibly powerful tool if used
     * with care and offer a boost of performance undoubtedly.
     *
     * @note
     * Consider to use the `prepare` member function to initialize the internal
     * data structures used by persistent views when the registry is still
     * empty. Initialization could be a costly operation otherwise and it will
     * be performed the very first time each view is created.
     *
     * @see View
     * @see View<Entity, Component>
     * @see PersistentView
     *
     * @tparam Component Types of components used to construct the view.
     * @return A newly created persistent view.
     */
    template<typename... Component>
    PersistentView<Entity, Component...> persistent() {
        // after the calls to handler, pools have already been created
        return PersistentView<Entity, Component...>{handler<Component...>(), pool<Component>()...};
    }

    /**
     * TODO it will be private
     */
    void force(entity_type entity, bool destroyed) {
        using promotion_type = std::conditional_t<sizeof(size_type) >= sizeof(entity_type), size_type, entity_type>;
        // explicit promotion to avoid warnings with std::uint16_t
        const auto entt = promotion_type{entity} & traits_type::entity_mask;

        if(entt < entities.size()) {
            auto curr = entities[entt];

            available.erase(std::remove_if(available.begin(), available.end(), [curr](auto entity) {
                return curr == entity;
            }), available.end());

            if(destroyed || curr != entity) {
                for(auto &&cpool: pools) {
                    if(cpool && cpool->has(curr)) {
                        cpool->destroy(curr);
                    }
                }
            }
        } else {
            auto curr = entities.size();
            entities.resize(entt + 1);
            std::iota(entities.data() + curr, entities.data() + entt, entity_type(curr));
        }

        entities[entt] = entity;

        if(destroyed) {
            available.push_back(entity);
        }
    }

    /**
     * TODO private
     */
    Snapshot<Entity> snapshot() {
        return { *this, available.data(), available.size() };
    }

    /**
     * TODO
     */
    SnapshotRestore<Entity> restore() {
        return { *this, &Registry::force };
    }

private:
    std::vector<std::unique_ptr<SparseSet<Entity>>> handlers;
    std::vector<std::unique_ptr<SparseSet<Entity>>> pools;
    std::vector<std::unique_ptr<Attachee>> tags;
    std::vector<entity_type> available;
    std::vector<entity_type> entities;
};


/**
 * @brief Default registry class.
 *
 * The default registry is the best choice for almost all the applications.<br/>
 * Users should have a really good reason to choose something different.
 */
using DefaultRegistry = Registry<std::uint32_t>;


}


#endif // ENTT_ENTITY_REGISTRY_HPP<|MERGE_RESOLUTION|>--- conflicted
+++ resolved
@@ -923,11 +923,7 @@
     }
 
     /**
-<<<<<<< HEAD
      * @brief Iterate all the entities that have the given components.
-=======
-     * @brief Iterate entities and applies them the given function object.
->>>>>>> 59cec88a
      *
      * The function object is invoked for each entity that is still in use and
      * has the given components assigned.<br/>
@@ -955,7 +951,6 @@
      */
     template<typename... Component, typename Func>
     void each(Func func) const {
-<<<<<<< HEAD
         std::vector<entity_type> copy(available.cbegin(), available.cend());
         std::sort(copy.begin(), copy.end());
 
@@ -1037,14 +1032,6 @@
     }
 
     /**
-=======
-        for(auto pos = entities.size(); pos > size_type{0}; --pos) {
-            func(entities[pos-1]);
-        }
-    }
-
-    /**
->>>>>>> 59cec88a
      * @brief Returns a standard view for the given components.
      *
      * This kind of views are created on the fly and share with the registry its
