project(googletest-download NONE)
cmake_minimum_required(VERSION 3.2)

include(ExternalProject)

ExternalProject_Add(
    googletest
    GIT_REPOSITORY https://github.com/google/googletest.git
<<<<<<< HEAD
=======
    GIT_TAG master
>>>>>>> bdc7bbdc
    DOWNLOAD_DIR ${GOOGLETEST_DEPS_DIR}
    TMP_DIR ${GOOGLETEST_DEPS_DIR}/tmp
    STAMP_DIR ${GOOGLETEST_DEPS_DIR}/stamp
    SOURCE_DIR ${GOOGLETEST_DEPS_DIR}/src
    BINARY_DIR ${GOOGLETEST_DEPS_DIR}/build
    CONFIGURE_COMMAND ""
    BUILD_COMMAND ""
    INSTALL_COMMAND ""
    TEST_COMMAND ""
)<|MERGE_RESOLUTION|>--- conflicted
+++ resolved
@@ -6,10 +6,7 @@
 ExternalProject_Add(
     googletest
     GIT_REPOSITORY https://github.com/google/googletest.git
-<<<<<<< HEAD
-=======
     GIT_TAG master
->>>>>>> bdc7bbdc
     DOWNLOAD_DIR ${GOOGLETEST_DEPS_DIR}
     TMP_DIR ${GOOGLETEST_DEPS_DIR}/tmp
     STAMP_DIR ${GOOGLETEST_DEPS_DIR}/stamp
