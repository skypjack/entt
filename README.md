--- conflicted
+++ resolved
@@ -358,15 +358,9 @@
 
 ## The Registry, the Entity and the Component
 
-<<<<<<< HEAD
 A registry can store and manage entities, as well as create views to iterate the
 underlying data structures.<br/>
-Registry is a class template that lets the users decide what's the preferred
-=======
-A registry is used to store and manage entities as well as to create views to
-iterate the underlying data structures.<br/>
 `Registry` is a class template that lets the users decide what's the preferred
->>>>>>> 03672483
 type to represent an entity. Because `std::uint32_t` is large enough for almost
 all the cases, there exists also an alias named `DefaultRegistry` for
 `Registry<std::uint32_t>`.
