# EnTT Framework

[![Build Status](https://travis-ci.org/skypjack/entt.svg?branch=master)](https://travis-ci.org/skypjack/entt)
[![Build status](https://ci.appveyor.com/api/projects/status/rvhaabjmghg715ck?svg=true)](https://ci.appveyor.com/project/skypjack/entt)
[![Coverage Status](https://coveralls.io/repos/github/skypjack/entt/badge.svg?branch=master)](https://coveralls.io/github/skypjack/entt?branch=master)
[![Donate](https://img.shields.io/badge/Donate-PayPal-green.svg)](https://www.paypal.com/cgi-bin/webscr?cmd=_donations&business=W2HF9FESD5LJY&lc=IT&item_name=Michele%20Caini&currency_code=EUR&bn=PP%2dDonationsBF%3abtn_donateCC_LG%2egif%3aNonHosted)

# Table of Contents

   * [Introduction](#introduction)
   * [Build Instructions](#build-instructions)
   * [Crash Course: entity-component system](#crash-course-entity-component-system)
      * [Design choices](#design-choices)
         * [A bitset-free entity-component system](#a-bitset-free-entity-component-system)
         * [Pay per use](#pay-per-use)
      * [Vademecum](#vademecum)
      * [The Registry, the Entity and the Component](#the-registry-the-entity-and-the-component)
         * [Single instance components](#single-instance-components)
         * [Runtime components](#runtime-components)
            * [A journey through a plugin](#a-journey-through-a-plugin)
         * [Sorting: is it possible?](#sorting-is-it-possible)
      * [View: to persist or not to persist?](#view-to-persist-or-not-to-persist)
         * [Standard View](#standard-view)
            * [Single component standard view](#single-component-standard-view)
            * [Multi component standard view](#multi-component-standard-view)
         * [Persistent View](#persistent-view)
         * [Give me everything](#give-me-everything)
      * [Side notes](#side-notes)
   * [Crash Course: core functionalities](#crash-course-core-functionalities)
      * [Compile-time identifiers](#compile-time-identifiers)
      * [Runtime identifiers](#runtime-identifiers)
      * [Hashed strings](#hashed-strings)
   * [Crash Course: service locator](#crash-course-service-locator)
   * [Crash Course: cooperative scheduler](#crash-course-cooperative-scheduler)
      * [The process](#the-process)
      * [The scheduler](#the-scheduler)
   * [Crash Course: resource management](#crash-course-resource-management)
      * [The resource, the loader and the cache](#the-resource-the-loader-and-the-cache)
   * [Crash Course: events, signals and everything in between](#crash-course-events-signals-and-everything-in-between)
      * [Signals](#signals)
      * [Compile-time event bus](#compile-time-event-bus)
      * [Delegate](#delegate)
      * [Event dispatcher](#event-dispatcher)
      * [Event emitter](#event-emitter)
   * [License](#license)
   * [Support](#support)

# Introduction

`EnTT` is a header-only, tiny and easy to use framework written in modern
C++.<br/>
It was originally designed entirely around an architectural pattern called _ECS_
that is used mostly in game development. For further details:

* [Entity Systems Wiki](http://entity-systems.wikidot.com/)
* [Evolve Your Hierarchy](http://cowboyprogramming.com/2007/01/05/evolve-your-heirachy/)
* [ECS on Wikipedia](https://en.wikipedia.org/wiki/Entity%E2%80%93component%E2%80%93system)

A long time ago, the sole entity-component system was part of the project. After
a while the codebase has grown and more and more classes have become part
of the repository.<br/>
That's why today it's called _the EnTT Framework_.

Currently, `EnTT` is tested on Linux, Microsoft Windows and OS X. It has proven
to work also on both Android and iOS.<br/>
Most likely it will not be problematic on other systems as well, but has not
been sufficiently tested so far.

## The framework

`EnTT` was written initially as a faster alternative to other well known and
open source entity-component systems. Nowadays the `EnTT` framework is moving
its first steps. Much more will come in the future and hopefully I'm going to
work on it for a long time.<br/>
Requests for feature, PR, suggestions ad feedback are highly appreciated.

If you find you can help me and want to contribute to the `EnTT` framework with
your experience or you do want to get part of the project for some other
reasons, feel free to contact me directly (you can find the mail in the
[profile](https://github.com/skypjack)).<br/>
I can't promise that each and every contribution will be accepted, but I can
assure that I'll do my best to take them all seriously.

### State of the art

Here is a brief list of what it offers today:

* Statically generated integer identifiers for types (assigned either at
compile-time or at runtime).
* A constexpr utility for human readable resource identifiers.
* An incredibly fast entity-component system based on sparse sets, with its own
views and a _pay for what you use_ policy to adjust performance and memory usage
according to the users' requirements.
* Actor class for those who aren't confident with entity-component systems.
* The smallest and most basic implementation of a service locator ever seen.
* A cooperative scheduler for processes of any type.
* All what is needed for resource management (cache, loaders, handles).
* Signal handlers of any type, delegates and an event bus.
* A general purpose event emitter, that is a CRTP idiom based class template.
* An event dispatcher for immediate and delayed events to integrate in loops.
* ...
* Any other business.

Consider it a work in progress. For more details and an updated list, please
refer to the [online documentation](https://skypjack.github.io/entt/). It
probably contains much more. Moreover, the whole API is fully documented
in-code for those who are brave enough to read it.<br/>
Continue reading to know how the different parts of the project work or follow
the link above to take a look at the API reference.

## Code Example

```cpp
#include <entt/entt.hpp>
#include <cstdint>

struct Position {
    float x;
    float y;
};

struct Velocity {
    float dx;
    float dy;
};

void update(entt::DefaultRegistry &registry) {
    auto view = registry.view<Position, Velocity>();

    for(auto entity: view) {
        // gets only the components that are going to be used ...

        auto &velocity = view.get<Velocity>(entity);

        velocity.dx = 0.;
        velocity.dy = 0.;

        // ...
    }
}

void update(std::uint64_t dt, entt::DefaultRegistry &registry) {
    registry.view<Position, Velocity>().each([dt](auto entity, auto &position, auto &velocity) {
        // gets all the components of the view at once ...

        position.x += velocity.dx * dt;
        position.y += velocity.dy * dt;

        // ...
    });
}

int main() {
    entt::DefaultRegistry registry;
    std::uint64_t dt = 16;

    for(auto i = 0; i < 10; ++i) {
        auto entity = registry.create(Position{i * 1.f, i * 1.f});
        if(i % 2 == 0) { registry.assign<Velocity>(entity, i * .1f, i * .1f); }
    }

    update(dt, registry);
    update(registry);

    // ...
}
```

## Motivation

I started working on `EnTT` because of the wrong reason: my goal was to design
an entity-component system that beated another well known open source solution
in terms of performance and used (possibly) less memory in the average
case.<br/>
In the end, I did it, but it wasn't much satisfying. Actually it wasn't
satisfying at all. The fastest and nothing more, fairly little indeed. When I
realized it, I tried hard to keep intact the great performance of `EnTT` and to
add all the features I wanted to see in *my own library* at the same time.

Today `EnTT` is finally what I was looking for: still faster than its
_competitors_, lower memory usage in the average case, a really good API and an
amazing set of features. And even more, of course.

## Performance

As it stands right now, `EnTT` is just fast enough for my requirements if
compared to my first choice (it was already amazingly fast actually).<br/>
Below is a comparison between the two (both of them compiled with GCC 7.3.0 on a
Dell XPS 13 out of the mid 2014):

| Benchmark | EntityX (compile-time) | EnTT |
|-----------|-------------|-------------|
| Create 1M entities | 0.0167s | **0.0046s** |
| Destroy 1M entities | 0.0053s | **2.8e-06s** |
| Standard view, 1M entities, one component | 0.0012s | **1.9e-07s** |
| Standard view, 1M entities, two components | 0.0012s | **3.8e-07s** |
| Standard view, 1M entities, two components<br/>Half of the entities have all the components | 0.0009s | **3.8e-07s** |
| Standard view, 1M entities, two components<br/>One of the entities has all the components | 0.0008s | **1.0e-06s** |
| Persistent view, 1M entities, two components | 0.0012s | **2.8e-07s** |
| Standard view, 1M entities, five components | 0.0010s | **7.0e-07s** |
| Persistent view, 1M entities, five components | 0.0010s | **2.8e-07s** |
| Standard view, 1M entities, ten components | 0.0011s | **1.2e-06s** |
| Standard view, 1M entities, ten components<br/>Half of the entities have all the components | 0.0010s | **1.2e-06s** |
| Standard view, 1M entities, ten components<br/>One of the entities has all the components | 0.0008s | **1.2e-06s** |
| Persistent view, 1M entities, ten components | 0.0011s | **3.0e-07s** |
| Sort 150k entities, one component<br/>Arrays are in reverse order | - | **0.0036s** |
| Sort 150k entities, enforce permutation<br/>Arrays are in reverse order | - | **0.0005s** |

Note: The default version of `EntityX` (`master` branch) wasn't added to the
comparison because it's already much slower than its compile-time
counterpart.

Pretty interesting, aren't them? In fact, these benchmarks are the same used by
`EntityX` to show _how fast it is_. To be honest, they aren't so good and these
results shouldn't be taken much seriously (they are completely unrealistic
indeed).<br/>
The proposed entity-component system is incredibly fast to iterate entities,
this is a fact. The compiler can make a lot of optimizations because of how
`EnTT` works, even more when components aren't used at all. This is exactly the
case for these benchmarks.<br/>
This is why they are completely wrong and cannot be used to evaluate any of the
entity-component systems.

If you decide to use `EnTT`, choose it because of its API and its performance,
not because there is a benchmark somewhere that makes it seem the fastest.

Probably I'll try to get out of `EnTT` more features and even better performance
in the future, mainly for fun.<br/>
If you want to contribute and/or have any suggestion, feel free to make a PR or
open an issue to discuss your idea.

# Build Instructions

## Requirements

To be able to use `EnTT`, users must provide a full-featured compiler that
supports at least C++14.<br/>
The requirements below are mandatory to compile the tests and to extract the
documentation:

* CMake version 3.2 or later.
* Doxygen version 1.8 or later.

## Library

`EnTT` is a header-only library. This means that including the `entt.hpp`
header is enough to include the whole framework and use it. For those who are
interested only in the entity-component system, consider to include the sole
`entity/registry.hpp` header instead.<br/>
It's a matter of adding the following line to the top of a file:

```cpp
#include <entt/entt.hpp>
```

Use the line below to include only the entity-component system instead:

```cpp
#include <entt/entity/registry.hpp>
```

Then pass the proper `-I` argument to the compiler to add the `src` directory to
the include paths.

## Documentation

The documentation is based on [doxygen](http://www.stack.nl/~dimitri/doxygen/).
To build it:

    $ cd build
    $ cmake ..
    $ make docs

The API reference will be created in HTML format within the directory
`build/docs/html`. To navigate it with your favorite browser:

    $ cd build
    $ your_favorite_browser docs/html/index.html

The API reference is also available [online](https://skypjack.github.io/entt/)
for the latest version.

## Tests

To compile and run the tests, `EnTT` requires *googletest*.<br/>
`cmake` will download and compile the library before to compile anything else.

To build the most basic set of tests:

* `$ cd build`
* `$ cmake ..`
* `$ make`
* `$ make test`

Note that benchmarks are not part of this set.

# Crash Course: entity-component system

## Design choices

### A bitset-free entity-component system

`EnTT` is a _bitset-free_ entity-component system that doesn't require users to
specify the component set at compile-time.<br/>
This is why users can instantiate the core class simply like:

```cpp
entt::DefaultRegistry registry;
```

In place of its more annoying and error-prone counterpart:

```cpp
entt::DefaultRegistry<Comp0, Comp1, ..., CompN> registry;
```

### Pay per use

`EnTT` is entirely designed around the principle that users have to pay only for
what they want.

When it comes to using an entity-component system, the tradeoff is usually
between performance and memory usage. The faster it is, the more memory it uses.
However, slightly worse performance along non-critical paths are the right price
to pay to reduce memory usage and I've always wondered why this kind of tools do
not leave me the choice.<br/>
`EnTT` follows a completely different approach. It squeezes the best from the
basic data structures and gives users the possibility to pay more for higher
performance where needed.<br/>
The disadvantage of this approach is that users need to know the systems they
are working on and the tools they are using. Otherwise, the risk to ruin the
performance along critical paths is high.

So far, this choice has proven to be a good one and I really hope it can be for
many others besides me.

## Vademecum

The `Registry` to store, the `View` to iterate. That's all.

An entity (the _E_ of an _ECS_) is an opaque identifier that users should just
use as-is and store around if needed. Do not try to inspect an entity
identifier, its format can change in future and a registry offers all the
functionalities to query them out-of-the-box. The underlying type of an entity
(either `std::uint16_t`, `std::uint32_t` or `std::uint64_t`) can be specified
when defining a registry (actually the `DefaultRegistry` is nothing more than a
`Registry` where the type of the entities is `std::uint32_t`).<br/>
Components (the _C_ of an _ECS_) should be plain old data structures or more
complex and movable data structures with a proper constructor. Actually, the
sole requirement of a component type is that it must be both move constructible
and move assignable. They are list initialized by using the parameters provided
to construct the component itself. No need to register components or their types
neither with the registry nor with the entity-component system at all.<br/>
Systems (the _S_ of an _ECS_) are just plain functions, functors, lambdas or
whatever the users want. They can accept a `Registry`, a `View` or a
`PersistentView` and use them the way they prefer. No need to register systems
or their types neither with the registry nor with the entity-component system at
all.

The following sections will explain in short how to use the entity-component
system, the core part of the whole framework.<br/>
In fact, the framework is composed of many other classes in addition to those
describe below. For more details, please refer to the
[online documentation](https://skypjack.github.io/entt/).

## The Registry, the Entity and the Component

A registry can store and manage entities, as well as create views to iterate the
underlying data structures.<br/>
`Registry` is a class template that lets the users decide what's the preferred
type to represent an entity. Because `std::uint32_t` is large enough for almost
all the cases, there exists also an alias named `DefaultRegistry` for
`Registry<std::uint32_t>`.

Entities are represented by _entity identifiers_. An entity identifier is an
opaque type that users should not inspect or modify in any way. It carries
information about the entity itself and its version.

A registry can be used both to construct and to destroy entities:

```cpp
// constructs a naked entity with no components and returns its identifier
auto entity = registry.create();

// constructs an entity and assigns it default-initialized components
auto another = registry.create<Position, Velocity>();

// destroys an entity and all its components
registry.destroy(entity);
```

Once an entity is deleted, the registry can freely reuse it internally with a
slightly different identifier. In particular, the version of an entity is
increased each and every time it's destroyed.<br/>
In case entity identifiers are stored around, the registry offers all the
functionalities required to test them and get out of the them all the
information they carry:

```cpp
// returns true if the entity is still valid, false otherwise
bool b = registry.valid(entity);

// gets the version contained in the entity identifier
auto version = registry.version(entity);

// gets the actual version for the given entity
auto curr = registry.current(entity);
```

Components can be assigned to or removed from entities at any time with a few
calls to member functions of the registry. As for the entities, the registry
offers also a set of functionalities users can use to work with the components.

The `assign` member function template creates, initializes and assigns to an
entity the given component. It accepts a variable number of arguments to
construct the component itself if present:

```cpp
registry.assign<Position>(entity, 0., 0.);

// ...

Velocity &velocity = registry.assign<Velocity>(entity);
velocity.dx = 0.;
velocity.dy = 0.;
```

If an entity already has the given component, the `replace` member function
template can be used to replace it:

```cpp
registry.replace<Position>(entity, 0., 0.);

// ...

Velocity &velocity = registry.replace<Velocity>(entity);
velocity.dx = 0.;
velocity.dy = 0.;
```

In case users want to assign a component to an entity, but it's unknown whether
the entity already has it or not, `accommodate` does the work in a single call
(there is a performance penalty to pay for this mainly due to the fact that it
has to check if the entity already has the given component or not):

```cpp
registry.accommodate<Position>(entity, 0., 0.);

// ...

Velocity &velocity = registry.accommodate<Velocity>(entity);
velocity.dx = 0.;
velocity.dy = 0.;
```

Note that `accommodate` is a slightly faster alternative for the following
`if`/`else` statement and nothing more:

```cpp
if(registry.has<Comp>(entity)) {
    registry.replace<Comp>(entity, arg1, argN);
} else {
    registry.assign<Comp>(entity, arg1, argN);
}
```

As already shown, if in doubt about whether or not an entity has one or more
components, the `has` member function template may be useful:

```cpp
bool b = registry.has<Position, Velocity>(entity);
```

On the other side, if the goal is to delete a single component, the `remove`
member function template is the way to go when it's certain that the entity owns
a copy of the component:

```cpp
registry.remove<Position>(entity);
```

Otherwise consider to use the `reset` member function. It behaves similarly to
`remove` but with a strictly defined behavior (and a performance penalty is the
price to pay for this). In particular it removes the component if and only if it
exists, otherwise it returns safely to the caller:

```cpp
registry.reset<Position>(entity);
```

There exist also two other _versions_ of the `reset` member function:

* If no entity is passed to it, `reset` will remove the given component from
each entity that has it:

  ```cpp
  registry.reset<Position>();
  ```

* If neither the entity nor the component are specified, all the entities still
in use and their components are destroyed:

  ```cpp
  registry.reset();
  ```

Finally, references to components can be retrieved simply by doing this:

```cpp
const auto &cregistry = registry;

// const and non-const reference
const Position &position = cregistry.get<Position>(entity);
Position &position = registry.get<Position>(entity);

// const and non-const references
std::tuple<const Position &, const Velocity &> tup = cregistry.get<Position, Velocity>(entity);
std::tuple<Position &, Velocity &> tup = registry.get<Position, Velocity>(entity);
```

The `get` member function template gives direct access to the component of an
entity stored in the underlying data structures of the registry.

### Single instance components

In those cases where all what is needed is a single instance component, tags are
the right tool to achieve the purpose.<br/>
Tags undergo the same requirements of components. They can be either plain old
data structures or more complex and movable data structures with a proper
constructor.<br/>
Actually, the same type can be used both as a tag and as a component and the
registry will not complain about it. It is up to the users to properly manage
their own types.

Attaching tags to entities and removing them is trivial:

```cpp
auto player = registry.create();
auto camera = registry.create();

// attaches a default-initialized tag to an entity
registry.attach<PlayingCharacter>(player);

// attaches a tag to an entity and initializes it
registry.attach<Camera>(camera, player);

// removes tags from their owners
registry.remove<PlayingCharacter>();
registry.remove<Camera>();
```

If in doubt about whether or not a tag has already an owner, the `has` member
function template may be useful:

```cpp
bool b = registry.has<PlayingCharacter>();
```

References to tags can be retrieved simply by doing this:

```cpp
const auto &cregistry = registry;

// either a non-const reference ...
PlayingCharacter &player = registry.get<PlayingCharacter>();

// ... or a const one
const Camera &camera = cregistry.get<Camera>();
```

The `get` member function template gives direct access to the tag as stored in
the underlying data structures of the registry.

As shown above, in almost all the cases the entity identifier isn't required.
Since a single instance component can have only one associated entity, it
doesn't make much sense to mention it explicitly.<br/>
To find out who the owner is, just do the following:

```cpp
auto player = registry.attachee<PlayingCharacter>();
```

Note that iterating tags isn't possible for obvious reasons. Tags give direct
access to single entities and nothing more.

### Runtime components

Defining components at runtime is useful to support plugins and mods in general.
However, it seems impossible with a tool designed around a bunch of templates.
Indeed it's not that difficult.<br/>
Of course, some features cannot be easily exported into a runtime
environment. As an example, sorting a group of components defined at runtime
isn't for free if compared to most of the other operations. However, the basic
functionalities of an entity-component system such as `EnTT` fit the problem
perfectly and can also be used to manage runtime components if required.<br/>
All that is necessary to do it is to know the identifiers of the components. An
identifier is nothing more than a number or similar that can be used at runtime
to work with the type system.

In `EnTT`, identifiers are easily accessible:

```cpp
entt::DefaultRegistry registry;

// standard component identifier
auto ctype = registry.component<Position>();

// single instance component identifier
auto ttype = registry.tag<PlayingCharacter>();
```

Once the identifiers are made available, almost everything becomes pretty
simple.

#### A journey through a plugin

`EnTT` comes with an example (actually a test) that shows how to integrate
compile-time and runtime components in a stack based JavaScript environment. It
uses [`Duktape`](https://github.com/svaarala/duktape) under the hood, mainly
because I wanted to learn how it works at the time I was writing the code.

The code is not production-ready and overall performance can be highly improved.
However, I sacrificed optimizations in favor of a more readable piece of code. I
hope I succeeded.<br/>
Note also that this isn't neither the only nor (probably) the best way to do it.
In fact, the right way depends on the scripting language and the problem one is
facing in general.<br/>
That being said, feel free to use it at your own risk.

The basic idea is that of creating a compile-time component aimed to map all the
runtime components assigned to an entity.<br/>
Identifiers come in use to address the right function from a map when invoked
from the runtime environment and to filter entities when iterating.<br/>
With a bit of gymnastic, one can narrow views and improve the performance to
some extent but it was not the goal of the example.

### Sorting: is it possible?

It goes without saying that sorting entities and components is possible with
`EnTT`.<br/>
In fact, there are two functions that respond to slightly different needs:

* Components can be sorted directly:

  ```cpp
  registry.sort<Renderable>([](const auto &lhs, const auto &rhs) {
      return lhs.z < rhs.z;
  });
  ```

* Components can be sorted according to the order imposed by another component:

  ```cpp
  registry.sort<Movement, Physics>();
  ```

  In this case, instances of `Movement` are arranged in memory so that cache
  misses are minimized when the two components are iterated together.

## View: to persist or not to persist?

First of all, it is worth answering an obvious question: why views?<br/>
Roughly speaking, they are a good tool to enforce single responsibility. A
system that has access to a registry can create and destroy entities, as well as
assign and remove components. On the other side, a system that has access to a
view can only iterate entities and their components as well as modify their data
members.<br/>
It is a subtle difference that can help designing a better software sometimes.

There are mainly two kinds of views: standard (also known as `View`) and
persistent (also known as `PersistentView`).<br/>
Both of them have pros and cons to take in consideration. In particular:

* Standard views:

  Pros:
  * They work out-of-the-box and don't require any dedicated data
    structure.
  * Creating and destroying them isn't expensive at all because they don't
    have any type of initialization.
  * They are the best tool to iterate single components.
  * They are the best tool to iterate multiple components at once when one of
    the components is assigned to a significantly low number of entities.
  * They don't affect any other operations of the registry.

  Cons:
  * Their performance tend to degenerate when the number of components
    to iterate grows up and the most of the entities have all of them.

* Persistent views:

  Pros:
  * Once prepared, creating and destroying them isn't expensive at all
    because they don't have any type of initialization.
  * They are the best tool to iterate multiple components at once when
    the most of the entities have all of them.

  Cons:
    * They have dedicated data structures and thus affect the memory usage to a
      minimal extent.
    * If not previously prepared, the first time they are used they go
      through an initialization step that could take a while.
    * They affect to a minimum the creation and destruction of entities and
      components. In other terms: the more persistent views there will be,
      the less performing will be creating and destroying entities and
      components.

To sum up and as a rule of thumb, use a standard view:
* To iterate entities for a single component.
* To iterate entities for multiple components when a significantly low
  number of entities have one of the components.
* In all those cases where a persistent view would give a boost to
  performance but the iteration isn't performed frequently.

Use a persistent view in all the other cases.

To easily iterate entities, all the views offer the common `begin` and `end`
member functions that allow users to use a view in a typical range-for
loop.<br/>
Continue reading for more details or refer to the
[official documentation](https://skypjack.github.io/entt/).

### Standard View

A standard view behaves differently if it's constructed for a single component
or if it has been requested to iterate multiple components. Even the API is
different in the two cases.<br/>
All that they share is the way they are created by means of a registry:

```cpp
// single component standard view
auto single = registry.view<Position>();

// multi component standard view
auto multi = registry.view<Position, Velocity>();
```

For all that remains, it's worth discussing them separately.<br/>

#### Single component standard view

Single component standard views are specialized in order to give a boost in
terms of performance in all the situation. This kind of views can access the
underlying data structures directly and avoid superfluous checks.<br/>
They offer a bunch of functionalities to get the number of entities they are
going to return and a raw access to the entity list as well as to the component
list. It's also possible to ask a view if it contains a given entity.<br/>
Refer to the [official documentation](https://skypjack.github.io/entt/) for all
the details.

There is no need to store views around for they are extremely cheap to
construct, even though they can be copied without problems and reused
freely. In fact, they return newly created and correctly initialized iterators
whenever `begin` or `end` are invoked.<br/>
To iterate a single component standard view, either use it in range-for loop:

```cpp
auto view = registry.view<Renderable>();

for(auto entity: view) {
    Renderable &renderable = view.get(entity);

    // ...
}
```

Or rely on the `each` member function to iterate entities and get all their
components at once:

```cpp
registry.view<Renderable>().each([](auto entity, auto &renderable) {
    // ...
});
```

Performance are more or less the same. The best approach depends mainly on
whether all the components have to be accessed or not.

**Note**: prefer the `get` member function of a view instead of the `get` member
function template of a registry during iterations, if possible. However, keep in
mind that it works only with the components of the view itself.

#### Multi component standard view

Multi component standard views iterate entities that have at least all the given
components in their bags. During construction, these views look at the number
of entities available for each component and pick up a reference to the smallest
set of candidates in order to speed up iterations.<br/>
They offer fewer functionalities than their companion views for single
component. In particular, a multi component standard view exposes utility
functions to reset its internal state (optimization purposes) and to get the
estimated number of entities it is going to return. It's also possible to ask a
view if it contains a given entity.<br/>
Refer to the [official documentation](https://skypjack.github.io/entt/) for all
the details.

There is no need to store views around for they are extremely cheap to
construct, even though they can be copied without problems and reused
freely. In fact, they return newly created and correctly initialized iterators
whenever `begin` or `end` are invoked.<br/>
To iterate a multi component standard view, either use it in range-for loop:

```cpp
auto view = registry.view<Position, Velocity>();

for(auto entity: view) {
    // a component at a time ...
    Position &position = view.get<Position>(entity);
    Velocity &velocity = view.get<Velocity>(entity);

    // ... or multiple components at once
    std::tuple<Position &, Velocity &> tup = view.get<Position, Velocity>(entity);

    // ...
}
```

Or rely on the `each` member function to iterate entities and get all their
components at once:

```cpp
registry.view<Position, Velocity>().each([](auto entity, auto &position, auto &velocity) {
    // ...
});
```

Performance are more or less the same. The best approach depends mainly on
whether all the components have to be accessed or not.

**Note**: prefer the `get` member function of a view instead of the `get` member
function template of a registry during iterations, if possible. However, keep in
mind that it works only with the components of the view itself.

### Persistent View

A persistent view returns all the entities and only the entities that have at
least the given components. Moreover, it's guaranteed that the entity list is
tightly packed in memory for fast iterations.<br/>
In general, persistent views don't stay true to the order of any set of
components unless users explicitly sort them.

Persistent views can be used only to iterate multiple components. Create them
as it follows:

```cpp
auto view = registry.persistent<Position, Velocity>();
```

There is no need to store views around for they are extremely cheap to
construct, even though they can be copied without problems and reused
freely. In fact, they return newly created and correctly initialized iterators
whenever `begin` or `end` are invoked.<br/>
That being said, persistent views perform an initialization step the very first
time they are constructed and this could be quite costly. To avoid it, consider
asking to the registry to _prepare_ them when no entities have been created yet:

```cpp
registry.prepare<Position, Velocity>();
```

If the registry is empty, preparation is extremely fast. Moreover the `prepare`
member function template is idempotent. Feel free to invoke it even more than
once: if the view has been already prepared before, the function returns
immediately and does nothing.

A persistent view offers a bunch of functionalities to get the number of
entities it's going to return, a raw access to the entity list and the
possibility to sort the underlying data structures according to the order of one
of the components for which it has been constructed. It's also possible to ask a
view if it contains a given entity.<br/>
Refer to the [official documentation](https://skypjack.github.io/entt/) for all
the details.

To iterate a persistent view, either use it in range-for loop:

```cpp
auto view = registry.persistent<Position, Velocity>();

for(auto entity: view) {
    // a component at a time ...
    Position &position = view.get<Position>(entity);
    Velocity &velocity = view.get<Velocity>(entity);

    // ... or multiple components at once
    std::tuple<Position &, Velocity &> tup = view.get<Position, Velocity>(entity);

    // ...
}
```

Or rely on the `each` member function to iterate entities and get all their
components at once:

```cpp
registry.persistent<Position, Velocity>().each([](auto entity, auto &position, auto &velocity) {
    // ...
});
```

Performance are more or less the same. The best approach depends mainly on
whether all the components have to be accessed or not.

**Note**: prefer the `get` member function of a view instead of the `get` member
function template of a registry during iterations, if possible. However, keep in
mind that it works only with the components of the view itself.

### Give me everything

Views are narrow windows on the entire list of entities. They work by filtering
entities according to their components.<br/>
In some cases there may be the need to iterate all the entities still in use
regardless of their components. The registry offers a specific member function
to do that:

```cpp
registry.each([](auto entity) {
    // ...
});
```

It returns to the caller all the entities that are still in use by means of the
given function.<br/>
As a rule of thumb, consider using a view if the goal is to iterate entities
that have a determinate set of components. A view is usually much faster than
combining this function with a bunch of custom tests.<br/>
In all the other cases, this is the way to go.

There exists also another member function to use to retrieve orphans. An orphan
is an entity that is still in use and has neither assigned components nor
tags.<br/>
The signature of the function is the same of `each`:

```cpp
registry.orphans([](auto entity) {
    // ...
});
```

To test the _orphanity_ of a single entity, use the member function `orphan`
instead. It accepts a valid entity identifer as an argument and returns true in
case the entity is an orphan, false otherwise.

In general, all these functions can result in poor performance.<br/>
`each` is fairly slow because of some checks it performs on each and every
entity. For similar reasons, `orphans` can be even slower. Both functions should
not be used frequently to avoid the risk of a performance hit.

<<<<<<< HEAD
## Spaces

Spaces are sort of partitions of a registry. They can be used to easily get a
subset of the entities of a view or a registry without recurring to multiple
registries to separate them explicitly.<br/>
To learn more about their intended use,
[here](https://gamedevelopment.tutsplus.com/tutorials/spaces-useful-game-object-containers--gamedev-14091)
is an interesting article that goes deep into the topic.

Spaces aren't for free. In most of the cases, the cost isn't relevant. However,
keep in mind that they add an extra check during iterations and it could slow
down a bit the whole thing.<br/>
Alternatives to spaces exist, but they have their own problems:

* Multiple registries: memory usage tends to grow up and some tasks are just
  more difficult to accomplish (as an example, putting an entity logically in
  more than one registry requires syncing them and it can quickly become a
  problem).

* Dedicated components: memory usage tends to grow up and the number of spaces
  is fixed and defined at compile-time (at least, it ought to be for performance
  reasons), moreover the solution is much more error-prone.

Another benefit of spaces defined as an external class is that users of a space
do not have access to the whole registry, thus separation of responsibility is
automatically enforced. In both the alternatives described above, systems have
access to the whole set of entities instead and can easily break the contract
with the callers.

The `EnTT` framework offers support to spaces out of the box. Spaces are
constructed using a registry to which they refer:

```cpp
entt::DefaultRegistry registry;
entt::Space<typename entt::DefaultRegistry::entity_type> space{registry};
```

They offer the classical set of member functions to know the estimated number of
entities and to check if a space has a given entity.<br/>
Refer to the [official documentation](https://skypjack.github.io/entt/) for all
the details.

In addition, they expose two member functions to create an entity through a
space or to assign to a space an already existent entity, other than member
functions to remove entities from a space:

```cpp
// creates an entity using a space
auto entity = space.create();

// assigns an already existent entity to a space
space.assign(registry.create());

// removes an entity from the given space
space.remove(entity);

// removes all the entities from a space
space.reset();
```

Entities returned through the `create` member function are created directly into
the underlying registry and assigned immediately to the space.<br/>
Removing an entity from a space doesn't mean that it's destroyed within the
underlying registry in any case.

Spaces and thus the entities they contain can be easily iterated in a range-for
loop:

```cpp
for(auto entity: space) {
    // ...
}
```

However, this isn't the best way to iterate entities in a space, mainly because
this member function returns all the entities it contains, no matter what are
their components. To iterate entities that have specific components, spaces
expose two dedicated member functions that differ for the view they use under
the hood:

```cpp
// uses a standard view internally
space.view<AComponent, AnotherComponent>([](auto entity, auto &aComponent, auto &anotherComponent) {
    // ...
});

// uses a persistent view internally
space.persistent<AComponent, AnotherComponent>([](auto entity, auto &aComponent, auto &anotherComponent) {
    // ...
});
```

Spaces get rid of entities that are no longer in use during iterations. They
aren't kept in sync with a registry each and every time an entity is destroyed
so as to avoid penalties in terms of performance. Instead, spaces remove invalid
entities as soon as they are detected during iterations.

Because of the _lazy clean_ policy, the size of a space could grow up if
destroyed entities are never detected for some reasons. To avoid it, spaces has
a member function named `shrink` that forces a clean up and reduce the size to a
minimum:

```cpp
// gets rid of all the invalid entities still tracked by a space
space.shrink();
```

Note that the size of a space isn't a problem in terms of performance. Views
rule during iterations, mainly because of the order which may have been imposed
by the user for some reasons and must be respected. Therefore unused entities
are never visited and thus they don't affect iterations. However, memory usage
can be reduced by shrinking spaces every so often.

=======
>>>>>>> 4cd10250
## Side notes

* Entity identifiers are numbers and nothing more. They are not classes and they
  have no member functions at all. As already mentioned, do no try to inspect or
  modify an entity descriptor in any way.

* As shown in the examples above, the preferred way to get references to the
  components while iterating a view is by using the view itself. It's a faster
  alternative to the `get` member function template that is part of the API of
  the `Registry`. This is because the registry must ensure that a pool for the
  given component exists before to use it; on the other side, views force the
  construction of the pools for all their components and access them directly,
  thus avoiding all the checks.

* Most of the _ECS_ available out there have an annoying limitation (at least
  from my point of view): entities and components cannot be created and/or
  destroyed during iterations.<br/>
  `EnTT` partially solves the problem with a few limitations:

  * Creating entities and components is allowed during iterations.
  * Deleting an entity or removing its components is allowed during
    iterations if it's the one currently returned by a view. For all the
    other entities, destroying them or removing their components isn't
    allowed and it can result in undefined behavior.

  Iterators are invalidated and the behavior is undefined if an entity is
  modified or destroyed and it's not the one currently returned by the
  view.<br/>
  To work around it, possible approaches are:

    * Store aside the entities and the components to be removed and perform the
      operations at the end of the iteration.
    * Mark entities and components with a proper tag component that indicates
      they must be purged, then perform a second iteration to clean them up one
      by one.

* Views and thus their iterators aren't thread safe. Do no try to iterate a set
  of components and modify the same set concurrently.<br/>
  That being said, as long as a thread iterates the entities that have the
  component `X` or assign and removes that component from a set of entities,
  another thread can safely do the same with components `Y` and `Z` and
  everything will work like a charm.<br/>
  As a trivial example, users can freely execute the rendering system and
  iterate the renderable entities while updating a physic component concurrently
  on a separate thread.

# Crash Course: core functionalities

The `EnTT` framework comes with a bunch of core functionalities mostly used by
the other parts of the library itself.<br/>
Hardly users of the framework will include these features in their code, but
it's worth describing what `EnTT` offers so as not to reinvent the wheel in case
of need.

## Compile-time identifiers

Sometimes it's useful to be able to give unique identifiers to types at
compile-time.<br/>
There are plenty of different solutions out there and I could have used one of
them. However, I decided to spend my time to define a compact and versatile tool
that fully embraces what the modern C++ has to offer.

The _result of my efforts_ is the `ident` `constexpr` variable:

```cpp
#include <ident.hpp>

// defines the identifiers for the given types
constexpr auto identifiers = entt::ident<AType, AnotherType>;

// ...

switch(aTypeIdentifier) {
case identifers.get<AType>():
    // ...
    break;
case identifers.get<AnotherType>():
    // ...
    break;
default:
    // ...
}
```

This is all what the variable has to offer: a `get` member function that returns
a numerical identifier for the given type. It can be used in any context where
constant expressions are required.

As long as the list remains unchanged, identifiers are also guaranteed to be the
same for every run. In case they have been used in a production environment and
a type has to be removed, one can just use a placeholder to left the other
identifiers unchanged:

```cpp
template<typename> struct IgnoreType {};

constexpr auto identifiers = entt::ident<
    ATypeStillValid,
    IgnoreType<ATypeNoLongerValid>,
    AnotherTypeStillValid
>;
```

A bit ugly to see, but it works at least.

## Runtime identifiers

Sometimes it's useful to be able to give unique identifiers to types at
runtime.<br/>
There are plenty of different solutions out there and I could have used one of
them. In fact, I adapted the most common one to my requirements and used it
extensively within the entire framework.

It's the `Family` class. Here is an example of use directly from the
entity-component system:

```cpp
using component_family = entt::Family<struct InternalRegistryComponentFamily>;

// ...

template<typename Component>
component_type component() const noexcept {
    return component_family::type<Component>();
}
```

This is all what a _family_ has to offer: a `type` member function that returns
a numerical identifier for the given type.

Please, note that identifiers aren't guaranteed to be the same for every run.
Indeed it mostly depends on the flow of execution.

## Hashed strings

A hashed string is a zero overhead resource identifier. Users can use
human-readable identifiers in the codebase while using their numeric
counterparts at runtime, thus without affecting performance.<br/>
The class has an implicit `constexpr` constructor that chews a bunch of
characters. Once created, all what one can do with it is getting back the
original string or converting it into a number.<br/>
The good part is that a hashed string can be used wherever a constant expression
is required and no _string-to-number_ conversion will take place at runtime if
used carefully.

Example of use:

```cpp
auto load(entt::HashedString::hash_type resource) {
    // uses the numeric representation of the resource to load and return it
}

auto resource = load(entt::HashedString{"gui/background"});
```

### Conflicts

The hashed string class uses internally FNV-1a to compute the numeric
counterpart of a string. Because of the _pigeonhole principle_, conflicts are
possible. This is a fact.<br/>
There is no silver bullet to solve the problem of conflicts when dealing with
hashing functions. In this case, the best solution seemed to be to give up.
That's all.<br/>
After all, human-readable resource identifiers aren't something strictly defined
and over which users have not the control. Choosing a slightly different
identifier is probably the best solution to make the conflict disappear in this
case.

# Crash Course: service locator

Usually service locators are tightly bound to the services they expose and it's
hard to define a general purpose solution. This template based implementation
tries to fill the gap and to get rid of the burden of defining a different
specific locator for each application.<br/>
This class is tiny, partially unsafe and thus risky to use. Moreover it doesn't
fit probably most of the scenarios in which a service locator is required. Look
at it as a small tool that can sometimes be useful if the user knows how to
handle it.

The API is straightforward. The basic idea is that services are implemented by
means of interfaces and rely on polymorphism.<br/>
The locator is instantiated with the base type of the service if any and a
concrete implementation is provided along with all the parameters required to
initialize it. As an example:

```cpp
// the service has no base type, a locator is used to treat it as a kind of singleton
entt::ServiceLocator<MyService>::set(params...);

// sets up an opaque service
entt::ServiceLocator<AudioInterface>::set<AudioImplementation>(params...);

// resets (destroys) the service
entt::ServiceLocator<AudioInterface>::reset();
```

The locator can also be queried to know if an active service is currently set
and to retrieve it if necessary (either as a pointer or as a reference):

```cpp
// no service currently set
auto empty = entt::ServiceLocator<AudioInterface>::empty();

// gets a (possibly empty) shared pointer to the service ...
std::shared_ptr<AudioInterface> ptr = entt::ServiceLocator<AudioInterface>::get();

// ... or a reference, but it's undefined behaviour if the service isn't set yet
AudioInterface &ref = entt::ServiceLocator<AudioInterface>::ref();
```

A common use is to wrap the different locators in a container class, creating
aliases for the various services:

```cpp
struct Locator {
    using Camera = entt::ServiceLocator<CameraInterface>;
    using Audio = entt::ServiceLocator<AudioInterface>;
    // ...
};

// ...

void init() {
    Locator::Camera::set<CameraNull>();
    Locator::Audio::set<AudioImplementation>(params...);
    // ...
}
```

# Crash Course: cooperative scheduler

Sometimes processes are a useful tool to work around the strict definition of a
system and introduce logic in a different way, usually without resorting to the
introduction of other components.

The `EnTT` framework offers a minimal support to this paradigm by introducing a
few classes that users can use to define and execute cooperative processes.

## The process

A typical process must inherit from the `Process` class template that stays true
to the CRTP idiom. Moreover, derived classes must specify what's the intended
type for elapsed times.

A process should expose publicly the following member functions whether
required (note that it isn't required to define a function unless the derived
class wants to _override_ the default behavior):

* `void update(Delta, void *);`

  It's invoked once per tick until a process is explicitly aborted or it
  terminates either with or without errors. Even though it's not mandatory to
  declare this member function, as a rule of thumb each process should at
  least define it to work properly. The `void *` parameter is an opaque pointer
  to user data (if any) forwarded directly to the process during an update.

* `void init(void *);`

  It's invoked at the first tick, immediately before an update. The `void *`
  parameter is an opaque pointer to user data (if any) forwarded directly to the
  process during an update.

* `void succeeded();`

  It's invoked in case of success, immediately after an update and during the
  same tick.

* `void failed();`

  It's invoked in case of errors, immediately after an update and during the
  same tick.

* `void aborted();`

  It's invoked only if a process is explicitly aborted. There is no guarantee
  that it executes in the same tick, this depends solely on whether the
  process is aborted immediately or not.

Derived classes can also change the internal state of a process by invoking
`succeed` and `fail`, as well as `pause` and `unpause` the process itself. All
these are protected member functions made available to be able to manage the
life cycle of a process from a derived class.

Here is a minimal example for the sake of curiosity:

```cpp
struct MyProcess: entt::Process<MyProcess, std::uint32_t> {
    using delta_type = std::uint32_t;

    void update(delta_type delta, void *) {
        remaining = delta > remaining ? delta_type{] : (remaining - delta);

        // ...

        if(!remaining) {
            succeed();
        }
    }

    void init(void *data) {
        remaining = *static_cast<delta_type *>(data);
    }

private:
    delta_type remaining;
};
```

### Adaptor

Lambdas and functors can't be used directly with a scheduler for they are not
properly defined processes with managed life cycles.<br/>
This class helps in filling the gap and turning lambdas and functors into
full featured processes usable by a scheduler.

The function call operator has a signature similar to the one of the `update`
function of a process but for the fact that it receives two extra arguments to
call whenever a process is terminated with success or with an error:

```cpp
void(Delta delta, void *data, auto succeed, auto fail);
```

Parameters have the following meaning:

* `delta` is the elapsed time.
* `data` is an opaque pointer to user data if any, `nullptr` otherwise.
* `succeed` is a function to call when a process terminates with success.
* `fail` is a function to call when a process terminates with errors.

Both `succeed` and `fail` accept no parameters at all.

Note that usually users shouldn't worry about creating adaptors at all. A
scheduler creates them internally each and every time a lambda or a functor is
used as a process.

## The scheduler

A cooperative scheduler runs different processes and helps managing their life
cycles.

Each process is invoked once per tick. If it terminates, it's removed
automatically from the scheduler and it's never invoked again. Otherwise it's
a good candidate to run once more the next tick.<br/>
A process can also have a child. In this case, the process is replaced with
its child when it terminates if it returns with success. In case of errors,
both the process and its child are discarded. This way, it's easy to create
chain of processes to run sequentially.

Using a scheduler is straightforward. To create it, users must provide only the
type for the elapsed times and no arguments at all:

```cpp
Scheduler<std::uint32_t> scheduler;
```

It has member functions to query its internal data structures, like `empty` or
`size`, as well as a `clear` utility to reset it to a clean state:

```cpp
// checks if there are processes still running
bool empty = scheduler.empty();

// gets the number of processes still running
Scheduler<std::uint32_t>::size_type size = scheduler.size();

// resets the scheduler to its initial state and discards all the processes
scheduler.clear();
```

To attach a process to a scheduler there are mainly two ways:

* If the process inherits from the `Process` class template, it's enough to
  indicate its type and submit all the parameters required to construct it to
  the `attach` member function:

  ```cpp
  scheduler.attach<MyProcess>("foobar");
  ```

* Otherwise, in case of a lambda or a functor, it's enough to provide an
  instance of the class to the `attach` member function:

  ```cpp
  scheduler.attach([](auto...){ /* ... */ });
  ```

In both cases, the return value is an opaque object that offers a `then` member
function to use to create chains of processes to run sequentially.<br/>
As a minimal example of use:

```cpp
// schedules a task in the form of a lambda function
scheduler.attach([](auto delta, void *, auto succeed, auto fail) {
    // ...
})
// appends a child in the form of another lambda function
.then([](auto delta, void *, auto succeed, auto fail) {
    // ...
})
// appends a child in the form of a process class
.then<MyProcess>();
```

To update a scheduler and thus all its processes, the `update` member function
is the way to go:

```cpp
// updates all the processes, no user data are provided
scheduler.update(delta);

// updates all the processes and provides them with custom data
scheduler.update(delta, &data);
```

In addition to these functions, the scheduler offers an `abort` member function
that can be used to discard all the running processes at once:

```cpp
// aborts all the processes abruptly ...
scheduler.abort(true);

// ... or gracefully during the next tick
scheduler.abort();
```

# Crash Course: resource management

Resource management is usually one of the most critical part of a software like
a game. Solutions are often tuned to the particular application. There exist
several approaches and all of them are perfectly fine as long as they fit the
requirements of the piece of software in which they are used.<br/>
Examples are loading everything on start, loading on request, predictive
loading, and so on.

The `EnTT` framework doesn't pretend to offer a _one-fits-all_ solution for the
different cases. Instead, it offers a minimal and perhaps trivial cache that can
be useful most of the time during prototyping and sometimes even in a production
environment.<br/>
For those interested in the subject, the plan is to improve it considerably over
time in terms of performance, memory usage and functionalities. Hoping to make
it, of course, one step at a time.

## The resource, the loader and the cache

There are three main actors in the model: the resource, the loader and the
cache.

The _resource_ is whatever the user wants it to be. An image, a video, an audio,
whatever. There are no limits.<br/>
As a minimal example:

```cpp
struct MyResource { const int value; };
```

A _loader_ is a class the aim of which is to load a specific resource. It has to
inherit directly from the dedicated base class as in the following example:

```cpp
struct MyLoader final: entt::ResourceLoader<MyLoader, MyResource> {
    // ...
};
```

Where `MyResource` is the type of resources it creates.<br/>
A resource loader must also expose a public const member function named `load`
that accepts a variable number of arguments and returns a shared pointer to a
resource.<br/>
As an example:

```cpp
struct MyLoader: entt::ResourceLoader<MyLoader, MyResource> {
    std::shared_ptr<MyResource> load(int value) const {
        // ...
        return std::shared_ptr<MyResource>(new MyResource{ value });
    }
};
```

In general, resource loaders should not have a state or retain data of any type.
They should let the cache manage their resources instead.<br/>
As a side note, base class and CRTP idiom aren't strictly required with the
current implementation. One could argue that a cache can easily work with
loaders of any type. However, future changes won't be breaking ones by forcing
the use of a base class today and that's why the model is already in its place.

Finally, a cache is a specialization of a class template tailored to a specific
resource:

```cpp
using MyResourceCache = entt::ResourceCache<MyResource>;

// ...

MyResourceCache cache{};
```

The idea is to create different caches for different types of resources and to
manage each one independently and in the most appropriate way.<br/>
As a (very) trivial example, audio tracks can survive in most of the scenes of
an application while meshes can be associated with a single scene and then
discarded when the user leaves it.

A cache offers a set of basic functionalities to query its internal state and to
_organize_ it:

```cpp
// gets the number of resources managed by a cache
auto size = cache.size();

// checks if a cache contains at least a valid resource
auto empty = cache.empty();

// clears a cache and discards its content
cache.clear();
```

Besides these member functions, it contains what is needed to load, use and
discard resources of the given type.<br/>
Before to explore this part of the interface, it makes sense to mention how
resources are identified. The type of the identifiers to use is defined as:

```cpp
entt::ResourceCache<Resource>::resource_type
```

Where `resource_type` is an alias for `entt::HashedString`. Therefore, resource
identifiers are created explicitly as in the following example:

```cpp
constexpr auto identifier = entt::ResourceCache<Resource>::resource_type{"my/resource/identifier"};
// this is equivalent to the following
constexpr auto hs = entt::HashedString{"my/resource/identifier"};
```

The class `HashedString` is described in a dedicated section, so I won't do in
details here.

Resources are loaded and thus stored in a cache through the `load` member
function. It accepts the loader to use as a template parameter, the resource
identifier and the parameters used to construct the resource as arguments:

```cpp
// uses the identifier declared above
cache.load<MyLoader>(identifier, 0);

// uses a const char * directly as an identifier
cache.load<MyLoader>("another/identifier", 42);
```

The return value can be used to know if the resource has been loaded correctly.
In case the loader returns an invalid pointer or the resource already exists in
the cache, a false value is returned:

```cpp
if(!cache.load<MyLoader>("another/identifier", 42)) {
    // ...
}
```

Unfortunately, in this case there is no way to know what was the problem
exactly. However, before trying to load a resource or after an error, one can
use the `contains` member function to know if a cache already contains a
specific resource:

```cpp
auto exists = cache.contains("my/identifier");
```

There exists also a member function to use to force a reload of an already
existing resource if needed:

```cpp
auto result = cache.reload<MyLoader>("another/identifier", 42);
```

As above, the function returns true in case of success, false otherwise. The
sole difference in this case is that an error necessarily means that the loader
has failed for some reasons to load the resource.<br/>
Note that the `reload` member function is a kind of alias of the following
snippet:

```cpp
cache.discard(identifier);
cache.load<MyLoader>(identifier, 42);
```

Where the `discard` member function is used to get rid of a resource if loaded.
In case the cache doesn't contain a resource for the given identifier, the
function does nothing and returns immediately.

So far, so good. Resources are finally loaded and stored within the cache.<br/>
They are returned to the users in the form of handles. To get one of them:

```cpp
auto handle = cache.handle("my/identifier");
```

The idea behind a handle is the same of the flyweight pattern. In other terms,
resources aren't copied around. Instead, instances are shared between handles.
Users of a resource owns a handle and it guarantees that a resource isn't
destroyed until all the handles are destroyed, even if the resource itself is
removed from the cache.<br/>
Handles are tiny objects both movable and copyable. They returns the contained
resource as a const reference on request:

* By means of the `get` member function:

  ```cpp
  const auto &resource = handle.get();
  ```

* Using the proper cast operator:

  ```cpp
  const auto &resource = handle;
  ```

* Through the dereference operator:

  ```cpp
  const auto &resource = *handle;
  ```

The resource can also be accessed directly using the arrow operator if required:

```cpp
auto value = handle->value;
```

To test if a handle is still valid, the cast operator to `bool` allows the users
to use it in a guard:

```cpp
if(handle) {
    // ...
}
```

Finally, in case there is the need to load a resource and thus to get a handle
without storing the resource itself in the cache, users can rely on the `temp`
member function template.<br/>
The declaration is similar to the one of `load` but for the fact that it doesn't
return a boolean value. Instead, it returns a (possibly invalid) handle for the
resource:

```cpp
auto handle = cache.temp<MyLoader>("another/identifier", 42);
```

Do not forget to test the handle for validity. Otherwise, getting the reference
to the resource it points may result in undefined behavior.

# Crash Course: events, signals and everything in between

Signals are usually a core part of games and software architectures in
general.<br/>
Roughly speaking, they help to decouple the various parts of a system while
allowing them to communicate with each other somehow.

The so called _modern C++_ comes with a tool that can be useful in these terms,
the `std::function`. As an example, it can be used to create delegates.<br/>
However, there is no guarantee that an `std::function` does not perform
allocations under the hood and this could be problematic sometimes. Furthermore,
it solves a problem but may not adapt well to other requirements that may arise
from time to time.

In case that the flexibility and potential of an `std::function` are not
required or where you are looking for something different, the `EnTT` framework
offers a full set of classes to solve completely different problems.

## Signals

There are two types of signal handlers in `EnTT`, internally called _managed_
and _unmanaged_.<br/>
They differ in the way they work around the tradeoff between performance, memory
usage and safety. Managed listeners must be wrapped in an `std::shared_ptr` and
the sink will take care of disconnecting them whenever they die. Unmanaged
listeners can be any kind of objects and the client is in charge of connecting
and disconnecting them from a sink to avoid crashes due to different lifetimes.

### Managed signal handler

A managed signal handler works with weak pointers to classes and pointers to
member functions as well as pointers to free functions. References are
automatically removed when the instances to which they point are freed.<br/>
In other terms, users can simply connect a listener and forget about it, thus
getting rid of the burden of controlling its lifetime. The drawback is that
listeners must be allocated on the dynamic storage and wrapped into an
`std::shared_ptr`. Performance and memory management can suffer from this in
real world softwares.

To create an instance of this type of handler, the function type is all what is
needed:

```cpp
entt::Signal<void(int, char)> signal;
```

From now on, free functions and member functions that respect the given
signature can be easily connected to and disconnected from the signal:

```cpp
void foo(int, char) { /* ... */ }

struct S {
    void bar(int, char) { /* ... */ }
};

// ...

auto instance = std::make_shared<S>();

signal.connect<&foo>();
signal.connect<S, &S::bar>(instance);

// ...

signal.disconnect<&foo>();

// disconnect a specific member function of an instance ...
signal.disconnect<S, &S::bar>(instance);

// ... or an instance as a whole
signal.disconnect(instance);
```

Once listeners are attached (or even if there are no listeners at all), events
and data in general can be published through a signal by means of the `publish`
member function:

```cpp
signal.publish(42, 'c');
```

This is more or less all what a managed signal handler has to offer.<br/>
A bunch of other member functions are exposed actually. As an example, there is
a method to use to know how many listeners a managed signal handler contains
(`size`) or if it contains at least a listener (`empty`), to reset it to its
initial state (`clear`) and even to swap two handlers (`swap`).<br/>
Refer to the [official documentation](https://skypjack.github.io/entt/) for all
the details.

### Unmanaged signal handler

An unmanaged signal handler works with naked pointers to classes and pointers to
member functions as well as pointers to free functions. Removing references when
the instances to which they point are freed is in charge to the users.<br/>
In other terms, users must explicitly disconnect a listener before to delete the
class to which it belongs, thus taking care of the lifetime of each instance. On
the other side, performance shouldn't be affected that much by the presence of
such a signal handler.

The API of an unmanaged signal handler is similar to the one of a managed signal
handler.<br/>
The most important difference is that it comes in two forms: with and without a
collector. In case it is associated with a collector, all the values returned by
the listeners can be literally _collected_ and used later by the caller.<br/>

**Note**: collectors are allowed only in case of function types whose the return
type isn't `void` for obvious reasons.

To create instances of this type of handler there exist mainly two ways:

```cpp
// no collector type
entt::SigH<void(int, char)> signal;

// explicit collector type
entt::SigH<void(int, char), MyCollector<bool>> collector;
```

As expected, an unmanaged signal handler offers all the basic functionalities
required to know how many listeners it contains (`size`) or if it contains at
least a listener (`empty`), to reset it to its initial state (`clear`) and even
to swap two handlers (`swap`).

Besides them, there are member functions to use both to connect and disconnect
listeners in all their forms:

```cpp
void foo(int, char) { /* ... */ }

struct S {
    void bar(int, char) { /* ... */ }
};

// ...

S instance;

signal.connect<&foo>();
signal.connect<S, &S::bar>(&instance);

// ...

signal.disconnect<&foo>();

// disconnect a specific member function of an instance ...
signal.disconnect<S, &S::bar>(&instance);

// ... or an instance as a whole
signal.disconnect(&instance);
```

Once listeners are attached (or even if there are no listeners at all), events
and data in general can be published through a signal by means of the `publish`
member function:

```cpp
signal.publish(42, 'c');
```

To collect data, the `collect` member function should be used instead. Below is
a minimal example to show how to use it:

```cpp
struct MyCollector {
    std::vector<int> vec{};

    bool operator()(int v) noexcept {
        vec.push_back(v);
        return true;
    }
};

int f() { return 0; }
int g() { return 1; }

// ...

entt::SigH<int(), MyCollector<int>> signal;

signal.connect<&f>();
signal.connect<&g>();

MyCollector collector = signal.collect();

assert(collector.vec[0] == 0);
assert(collector.vec[1] == 1);
```

As shown above, a collector must expose a function operator that accepts as an
argument a type to which the return type of the listeners can be converted.
Moreover, it has to return a boolean value that is false to stop collecting
data, true otherwise. This way one can avoid calling all the listeners in case
it isn't necessary.

## Compile-time event bus

A bus can be used to create a compile-time backbone for event management.<br/>
The intended use is as a base class, which is the opposite of what the signals
are meant for. Internally it uses either managed or unmanaged signal handlers,
that is why there exist both a managed and an unmanaged event bus.

The API of a bus is a kind of subset of the one of a signal. First of all, it
requires that all the types of events are specified when the bus is declared:

```cpp
struct AnEvent { int value; };
struct AnotherEvent {};

// define a managed bus that works with std::shared_ptr/std::weak_ptr
entt::ManagedBus<AnEvent, AnotherEvent> managed;

// define an unmanaged bus that works with naked pointers
entt::UnmanagedBus<AnEvent, AnotherEvent> unmanaged;
```

For the sake of brevity, below is described the interface of the sole unmanaged
bus. The interface of the managed bus is almost the same but for the fact that
it accepts smart pointers instead of naked pointers.

In order to register an instance of a class to a bus, its type must expose one
or more member functions named `receive` of which the return types are `void`
and the argument lists are `const E &`, for each type of event `E`.<br/>
The `reg` member function is the way to go to register such an instance:

```cpp
struct Listener
{
    void receive(const AnEvent &) { /* ... */ }
    void receive(const AnotherEvent &) { /* ... */ }
};

// ...

Listener listener;
bus.reg(&listener);
```

To disconnect an instance of a class from a bus, use the `unreg` member
function instead:

```cpp
bus.unreg(&listener);
```

Each function that respects the accepted signature is automatically registered
and/or unregistered. Note that invoking `unreg` with an instance of a class that
hasn't been previously registered is a perfectly valid operation.

Free functions can be registered and unregistered as well by means of the
dedicated member functions, namely `connect` and `disconnect`:

```cpp
void foo(const AnEvent &) { /* ... */ }
void bar(const AnotherEvent &) { /* ... */ }

// ...

bus.connect<AnEvent, &foo>();
bus.connect<AnotherEvent, &bar>();

// ...

bus.disconnect<AnEvent, &foo>();
bus.disconnect<AnotherEvent, &bar>();
```

Whenever the need to send an event arises, it can be done through the `publish`
member function:

```cpp
bus.publish<AnEvent>(42);
bus.publish<AnotherEvent>();
```

Finally, there are another few functions to use to query the internal state of a
bus like `empty` and `size` whose meaning is quite intuitive.

## Delegate

A delegate can be used as general purpose invoker with no memory overhead for
free functions and member functions provided along with an instance on which
to invoke them.<br/>
It does not claim to be a drop-in replacement for an `std::function`, so do not
expect to use it whenever an `std::function` fits well. However, it can be used
to send opaque delegates around to be used to invoke functions as needed.

The interface is trivial. It offers a default constructor to create empty
delegates:

```cpp
entt::Delegate<int(int)> delegate{};
```

All what is needed to create an instance is to specify the type of the function
the delegate will _contain_, that is the signature of the free function or the
member function one wants to assign to it.

Attempting to use an empty delegate by invoking its function call operator
results in undefined behavior, most likely a crash actually. Before to use a
delegate, it must be initialized.<br/>
There exist two functions to do that, both named `connect`:

```cpp
int f(int i) { return i; }

struct MyStruct {
    int f(int i) { return i }
};

// bind a free function to the delegate
delegate.connect<&f>();

// bind a member function to the delegate
MyStruct instance;
delegate.connect<MyStruct, &MyStruct::f>(&instance);
```

It hasn't a `disconnect` counterpart. Instead, there exists a `reset` member
function to clear it.<br/>
Finally, to invoke a delegate, the function call operator is the way to go as
usual:

```cpp
auto ret = delegate(42);
```

Probably too much small and pretty poor of functionalities, but the delegate
class can help in a lot of cases and it has shown that it is worth keeping it
within the framework.

## Event dispatcher

The event dispatcher class is designed so as to be used in a loop. It allows
users both to trigger immediate events or to queue events to be published all
together once per tick.<br/>
Internally it uses either managed or unmanaged signal handlers, that is why
there exist both a managed and an unmanaged event dispatcher.

This class shares part of its API with the one of the signals, but it doesn't
require that all the types of events are specified when declared:

```cpp
// define a managed dispatcher that works with std::shared_ptr/std::weak_ptr
entt::Dispatcher<entt::Signal> managed{};

// define an unmanaged dispatcher that works with naked pointers
entt::Dispatcher<entt::SigH> unmanaged{};
```

Actually there exist two aliases for the classes shown in the previous example:
`entt::ManagedDispatcher` and `entt::UnmanagedDispatcher`.

For the sake of brevity, below is described the interface of the sole unmanaged
dispatcher. The interface of the managed dispatcher is almost the same but for
the fact that it accepts smart pointers instead of naked pointers.

In order to register an instance of a class to a dispatcher, its type must
expose one or more member functions of which the return types are `void` and the
argument lists are `const E &`, for each type of event `E`.<br/>
To ease the development, member functions that are named `receive` are
automatically detected and have not to be explicitly specified when registered.
In all the other cases, the name of the member function aimed to receive the
event must be provided to the `connect` member function:

```cpp
struct AnEvent { int value; };
struct AnotherEvent {};

struct Listener
{
    void receive(const AnEvent &) { /* ... */ }
    void method(const AnotherEvent &) { /* ... */ }
};

// ...

Listener listener;
dispatcher.connect<AnEvent>(&listener);
dispatcher.connect<AnotherEvent, Listener, &Listener::method>(&listener);
```

The `disconnect` member function follows the same pattern and can be used to
selectively remove listeners:

```cpp
dispatcher.disconnect<AnEvent>(&listener);
dispatcher.disconnect<AnotherEvent, Listener, &Listener::method>(&listener);
```

The `trigger` member function serves the purpose of sending an immediate event
to all the listeners registered so far. It offers a convenient approach that
relieves the user from having to create the event itself. Instead, it's enough
to specify the type of event and provide all the parameters required to
construct it.<br/>
As an example:

```cpp
dispatcher.trigger<AnEvent>(42);
dispatcher.trigger<AnotherEvent>();
```

Listeners are invoked immediately, order of execution isn't guaranteed. This
method can be used to push around urgent messages like an _is terminating_
notification on a mobile app.

On the other hand, the `enqueue` member function queues messages together and
allows to maintain control over the moment they are sent to listeners. The
signature of this method is more or less the same of `trigger`:

```cpp
dispatcher.enqueue<AnEvent>(42);
dispatcher.enqueue<AnotherEvent>();
```

Events are stored aside until the `update` member function is invoked, then all
the messages that are still pending are sent to the listeners at once:

```cpp
dispatcher.update();
```

This way users can embed the dispatcher in a loop and literally dispatch events
once per tick to their systems.

## Event emitter

A general purpose event emitter thought mainly for those cases where it comes to
working with asynchronous stuff.<br/>
Originally designed to fit the requirements of
[`uvw`](https://github.com/skypjack/uvw) (a wrapper for `libuv` written in
modern C++), it was adapted later to be included in this library.

To create a custom emitter type, derived classes must inherit directly from the
base class as:

```cpp
struct MyEmitter: Emitter<MyEmitter> {
    // ...
}
```

The full list of accepted types of events isn't required. Handlers are created
internally on the fly and thus each type of event is accepted by default.

Whenever an event is published, an emitter provides the listeners with a
reference to itself along with a const reference to the event. Therefore
listeners have an handy way to work with it without incurring in the need of
capturing a reference to the emitter itself.<br/>
In addition, an opaque object is returned each time a connection is established
between an emitter and a listener, allowing the caller to disconnect them at a
later time.<br/>
The opaque object used to handle connections is both movable and copyable. On
the other side, an event emitter is movable but not copyable by default.

To create new instances of an emitter, no arguments are required:

```cpp
MyEmitter emitter{};
```

Listeners must be movable and callable objects (free functions, lambdas,
functors, `std::function`s, whatever) whose function type is:

```cpp
void(const Event &, MyEmitter &)
```

Where `Event` is the type of event they want to listen.<br/>
There are two ways to attach a listener to an event emitter that differ
slightly from each other:

* To register a long-lived listener, use the `on` member function. It is meant
  to register a listener designed to be invoked more than once for the given
  event type.<br/>
  As an example:

  ```cpp
  auto conn = emitter.on<MyEvent>([](const MyEvent &event, MyEmitter &emitter) {
      // ...
  });
  ```

  The connection object can be freely discarded. Otherwise, it can be used later
  to disconnect the listener if required.

* To register a short-lived listener, use the `once` member function. It is
  meant to register a listener designed to be invoked only once for the given
  event type. The listener is automatically disconnected after the first
  invocation.<br/>
  As an example:

  ```cpp
  auto conn = emitter.once<MyEvent>([](const MyEvent &event, MyEmitter &emitter) {
      // ...
  });
  ```

  The connection object can be freely discarded. Otherwise, it can be used later
  to disconnect the listener if required.

In both cases, the connection object can be used with the `erase` member
function:

```cpp
emitter.erase(conn);
```

There are also two member functions to use either to disconnect all the
listeners for a given type of event or to clear the emitter:

```cpp
// removes all the listener for the specific event
emitter.clear<MyEvent>();

// removes all the listeners registered so far
emitter.clear();
```

To send an event to all the listeners that are interested in it, the `publish`
member function offers a convenient approach that relieves the user from having
to create the event:

```cpp
struct MyEvent { int i; };

// ...

emitter.publish<MyEvent>(42);
```

Finally, the `empty` member function tests if there exists at least either a
listener registered with the event emitter or to a given type of event:

```cpp
bool empty;

// checks if there is any listener registered for the specific event
empty = emitter.empty<MyEvent>();

// checks it there are listeners registered with the event emitter
empty = emitter.empty();
```

In general, the event emitter is a handy tool when the derived classes _wrap_
asynchronous operations, because it introduces a _nice-to-have_ model based on
events and listeners that kindly hides the complexity behind the scenes. However
it is not limited to such uses.

# Contributors

If you want to contribute, please send patches as pull requests against the
branch `master`.<br/>
See the
[contributors list](https://github.com/skypjack/entt/blob/master/AUTHORS) to
know who has participated so far.

# License

Code and documentation Copyright (c) 2018 Michele Caini.<br/>
Code released under
[the MIT license](https://github.com/skypjack/entt/blob/master/LICENSE).
Docs released under
[Creative Commons](https://github.com/skypjack/entt/blob/master/docs/LICENSE).

# Support

## Donation

Developing and maintaining `EnTT` takes some time and lots of coffee. I'd like
to add more and more functionalities in future and turn it in a full-featured
framework.<br/>
If you want to support this project, you can offer me an espresso. I'm from
Italy, we're used to turning the best coffee ever in code. If you find that
it's not enough, feel free to support me the way you prefer.<br/>
Take a look at the donation button at the top of the page for more details or
just click [here](https://www.paypal.com/cgi-bin/webscr?cmd=_donations&business=W2HF9FESD5LJY&lc=IT&item_name=Michele%20Caini&currency_code=EUR&bn=PP%2dDonationsBF%3abtn_donateCC_LG%2egif%3aNonHosted).

## Hire me

If you start using `EnTT` and need help, if you want a new feature and want me
to give it the highest priority, or for any other reason, I'm available for
hiring.<br/>
Feel free to take a look at my [profile](https://github.com/skypjack) and
contact me by mail.<|MERGE_RESOLUTION|>--- conflicted
+++ resolved
@@ -945,122 +945,6 @@
 entity. For similar reasons, `orphans` can be even slower. Both functions should
 not be used frequently to avoid the risk of a performance hit.
 
-<<<<<<< HEAD
-## Spaces
-
-Spaces are sort of partitions of a registry. They can be used to easily get a
-subset of the entities of a view or a registry without recurring to multiple
-registries to separate them explicitly.<br/>
-To learn more about their intended use,
-[here](https://gamedevelopment.tutsplus.com/tutorials/spaces-useful-game-object-containers--gamedev-14091)
-is an interesting article that goes deep into the topic.
-
-Spaces aren't for free. In most of the cases, the cost isn't relevant. However,
-keep in mind that they add an extra check during iterations and it could slow
-down a bit the whole thing.<br/>
-Alternatives to spaces exist, but they have their own problems:
-
-* Multiple registries: memory usage tends to grow up and some tasks are just
-  more difficult to accomplish (as an example, putting an entity logically in
-  more than one registry requires syncing them and it can quickly become a
-  problem).
-
-* Dedicated components: memory usage tends to grow up and the number of spaces
-  is fixed and defined at compile-time (at least, it ought to be for performance
-  reasons), moreover the solution is much more error-prone.
-
-Another benefit of spaces defined as an external class is that users of a space
-do not have access to the whole registry, thus separation of responsibility is
-automatically enforced. In both the alternatives described above, systems have
-access to the whole set of entities instead and can easily break the contract
-with the callers.
-
-The `EnTT` framework offers support to spaces out of the box. Spaces are
-constructed using a registry to which they refer:
-
-```cpp
-entt::DefaultRegistry registry;
-entt::Space<typename entt::DefaultRegistry::entity_type> space{registry};
-```
-
-They offer the classical set of member functions to know the estimated number of
-entities and to check if a space has a given entity.<br/>
-Refer to the [official documentation](https://skypjack.github.io/entt/) for all
-the details.
-
-In addition, they expose two member functions to create an entity through a
-space or to assign to a space an already existent entity, other than member
-functions to remove entities from a space:
-
-```cpp
-// creates an entity using a space
-auto entity = space.create();
-
-// assigns an already existent entity to a space
-space.assign(registry.create());
-
-// removes an entity from the given space
-space.remove(entity);
-
-// removes all the entities from a space
-space.reset();
-```
-
-Entities returned through the `create` member function are created directly into
-the underlying registry and assigned immediately to the space.<br/>
-Removing an entity from a space doesn't mean that it's destroyed within the
-underlying registry in any case.
-
-Spaces and thus the entities they contain can be easily iterated in a range-for
-loop:
-
-```cpp
-for(auto entity: space) {
-    // ...
-}
-```
-
-However, this isn't the best way to iterate entities in a space, mainly because
-this member function returns all the entities it contains, no matter what are
-their components. To iterate entities that have specific components, spaces
-expose two dedicated member functions that differ for the view they use under
-the hood:
-
-```cpp
-// uses a standard view internally
-space.view<AComponent, AnotherComponent>([](auto entity, auto &aComponent, auto &anotherComponent) {
-    // ...
-});
-
-// uses a persistent view internally
-space.persistent<AComponent, AnotherComponent>([](auto entity, auto &aComponent, auto &anotherComponent) {
-    // ...
-});
-```
-
-Spaces get rid of entities that are no longer in use during iterations. They
-aren't kept in sync with a registry each and every time an entity is destroyed
-so as to avoid penalties in terms of performance. Instead, spaces remove invalid
-entities as soon as they are detected during iterations.
-
-Because of the _lazy clean_ policy, the size of a space could grow up if
-destroyed entities are never detected for some reasons. To avoid it, spaces has
-a member function named `shrink` that forces a clean up and reduce the size to a
-minimum:
-
-```cpp
-// gets rid of all the invalid entities still tracked by a space
-space.shrink();
-```
-
-Note that the size of a space isn't a problem in terms of performance. Views
-rule during iterations, mainly because of the order which may have been imposed
-by the user for some reasons and must be respected. Therefore unused entities
-are never visited and thus they don't affect iterations. However, memory usage
-can be reduced by shrinking spaces every so often.
-
-=======
->>>>>>> 4cd10250
 ## Side notes
 
 * Entity identifiers are numbers and nothing more. They are not classes and they
